/* -*- Mode: C++; tab-width: 4; c-basic-offset: 4; indent-tabs-mode: nil -*- */
/*
 *     Copyright 2013 Couchbase, Inc.
 *
 *   Licensed under the Apache License, Version 2.0 (the "License");
 *   you may not use this file except in compliance with the License.
 *   You may obtain a copy of the License at
 *
 *       http://www.apache.org/licenses/LICENSE-2.0
 *
 *   Unless required by applicable law or agreed to in writing, software
 *   distributed under the License is distributed on an "AS IS" BASIS,
 *   WITHOUT WARRANTIES OR CONDITIONS OF ANY KIND, either express or implied.
 *   See the License for the specific language governing permissions and
 *   limitations under the License.
 */

#include "dcp/dcpconnmap.h"
#include "evp_store_test.h"
#include "evp_store_single_threaded_test.h"
#include "fakes/fake_executorpool.h"
#include "taskqueue.h"
#include "../mock/mock_dcp_producer.h"
#include "../mock/mock_dcp_consumer.h"
#include "programs/engine_testapp/mock_server.h"

#include <thread>

hrtime_t SingleThreadedEPStoreTest::runNextTask(TaskQueue& taskQ,
                                                    const std::string&
                                                    expectedTaskName) {
    CheckedExecutor executor(task_executor, taskQ);

    // Run the task
    executor.runCurrentTask(expectedTaskName);
    return executor.completeCurrentTask();
}

hrtime_t SingleThreadedEPStoreTest::runNextTask(TaskQueue& taskQ) {
    CheckedExecutor executor(task_executor, taskQ);

    // Run the task
    executor.runCurrentTask();
    return executor.completeCurrentTask();
}

void SingleThreadedEPStoreTest::SetUp() {
    SingleThreadedExecutorPool::replaceExecutorPoolWithFake();
    EventuallyPersistentStoreTest::SetUp();

    task_executor = reinterpret_cast<SingleThreadedExecutorPool*>
    (ExecutorPool::get());
}

void SingleThreadedEPStoreTest::TearDown() {
    shutdownAndPurgeTasks();
    EventuallyPersistentStoreTest::TearDown();
}

void SingleThreadedEPStoreTest::setVBucketStateAndRunPersistTask(uint16_t vbid,
                                                                 vbucket_state_t
                                                                 newState) {
        auto& lpWriterQ = *task_executor->getLpTaskQ()[WRITER_TASK_IDX];

        // Change state - this should add 1 VBStatePersistTask to the WRITER queue.
        EXPECT_EQ(ENGINE_SUCCESS,
                  store->setVBucketState(vbid, newState, /*transfer*/false));

        runNextTask(lpWriterQ, "Persisting a vbucket state for vbucket: "
                               + std::to_string(vbid));
    }

<<<<<<< HEAD
void SingleThreadedEPStoreTest::shutdownAndPurgeTasks() {
    engine->getEpStats().isShutdown = true;
    task_executor->cancelAndClearAll();

    for (task_type_t t :
         {WRITER_TASK_IDX, READER_TASK_IDX, AUXIO_TASK_IDX, NONIO_TASK_IDX}) {

        // Define a lambda to drive all tasks from the queue, if hpTaskQ
        // is implemented then trivial to add a second call to runTasks.
        auto runTasks = [=](TaskQueue& queue) {
            while (queue.getFutureQueueSize() > 0 || queue.getReadyQueueSize() > 0) {
                runNextTask(queue);
            }
        };
        runTasks(*task_executor->getLpTaskQ()[t]);
=======
    /*
     * Set the stats isShutdown and attempt to drive all tasks to cancel
     */
    void shutdownAndPurgeTasks() {
        engine->getEpStats().isShutdown = true;
        task_executor->cancelAll();

        for (task_type_t t :
             {WRITER_TASK_IDX, READER_TASK_IDX, AUXIO_TASK_IDX, NONIO_TASK_IDX}) {

            // Define a lambda to drive all tasks from the queue, if hpTaskQ
            // is implemented then trivial to add a second call to runTasks.
            auto runTasks = [=](TaskQueue& queue) {
                while (queue.getFutureQueueSize() > 0 || queue.getReadyQueueSize() > 0) {
                    runNextTask(queue);
                }
            };
            runTasks(*task_executor->getLpTaskQ()[t]);
            task_executor->stopTaskGroup(engine->getTaskable().getGID(), t,
                                         engine->getEpStats().forceShutdown);
        }
>>>>>>> e5f0f9d8
    }
}

void SingleThreadedEPStoreTest::cancelAndPurgeTasks() {
    task_executor->cancelAll();
    for (task_type_t t :
        {WRITER_TASK_IDX, READER_TASK_IDX, AUXIO_TASK_IDX, NONIO_TASK_IDX}) {

        // Define a lambda to drive all tasks from the queue, if hpTaskQ
        // is implemented then trivial to add a second call to runTasks.
        auto runTasks = [=](TaskQueue& queue) {
            while (queue.getFutureQueueSize() > 0 || queue.getReadyQueueSize() > 0) {
                runNextTask(queue);
            }
        };
        runTasks(*task_executor->getLpTaskQ()[t]);
    }
}

/* Regression / reproducer test for MB-19695 - an exception is thrown
 * (and connection disconnected) if a couchstore file hasn't been re-created
 * yet when doTapVbTakeoverStats() is called as part of
 * tapNotify / TAP_OPAQUE_INITIAL_VBUCKET_STREAM.
 */
TEST_F(SingleThreadedEPStoreTest, MB19695_doTapVbTakeoverStats) {
    auto* task_executor = reinterpret_cast<SingleThreadedExecutorPool*>
        (ExecutorPool::get());

    // Should start with no tasks registered on any queues.
    for (auto& queue : task_executor->getLpTaskQ()) {
        ASSERT_EQ(0, queue->getFutureQueueSize());
        ASSERT_EQ(0, queue->getReadyQueueSize());
    }

    // [[1] Set our state to replica.
    setVBucketStateAndRunPersistTask(vbid, vbucket_state_replica);

    auto& lpWriterQ = *task_executor->getLpTaskQ()[WRITER_TASK_IDX];
    auto& lpNonioQ = *task_executor->getLpTaskQ()[NONIO_TASK_IDX];

    // [[2]] Perform a vbucket reset. This will perform some work synchronously,
    // but also schedules 3 tasks:
    //   1. vbucket memory deletion (NONIO)
    //   2. vbucket disk deletion (WRITER)
    //   3. VBStatePersistTask (WRITER)
    // MB-19695: If we try to get the number of persisted deletes between
    // tasks (2) and (3) running then an exception is thrown (and client
    // disconnected).
    EXPECT_TRUE(store->resetVBucket(vbid));

    runNextTask(lpNonioQ, "Removing (dead) vbucket 0 from memory");
    runNextTask(lpWriterQ, "Deleting VBucket:0");

    // [[2]] Ok, let's see if we can get TAP takeover stats. This will
    // fail with MB-19695.
    // Dummy callback to pass into the stats function below.
    auto dummy_cb = [](const char *key, const uint16_t klen,
                          const char *val, const uint32_t vlen,
                          const void *cookie) {};
    std::string key{"MB19695_doTapVbTakeoverStats"};
    EXPECT_NO_THROW(engine->public_doTapVbTakeoverStats
                    (nullptr, dummy_cb, key, vbid));

    // Also check DCP variant (MB-19815)
    EXPECT_NO_THROW(engine->public_doDcpVbTakeoverStats
                    (nullptr, dummy_cb, key, vbid));

    // Cleanup - run the 3rd task - VBStatePersistTask.
    runNextTask(lpWriterQ, "Persisting a vbucket state for vbucket: 0");
}

/*
 * Test that
 * 1. We cannot create a stream against a dead vb (MB-17230)
 * 2. No tasks are scheduled as a side-effect of the streamRequest attempt.
 */
TEST_F(SingleThreadedEPStoreTest, MB19428_no_streams_against_dead_vbucket) {
    setVBucketStateAndRunPersistTask(vbid, vbucket_state_active);

    store_item(vbid, "key", "value");

    // Directly flush the vbucket
    EXPECT_EQ(1, store->flushVBucket(vbid));

    setVBucketStateAndRunPersistTask(vbid, vbucket_state_dead);
    auto& lpAuxioQ = *task_executor->getLpTaskQ()[AUXIO_TASK_IDX];

    {
        // Create a Mock Dcp producer
        dcp_producer_t producer = new MockDcpProducer(*engine,
                                                      cookie,
                                                      "test_producer",
                                                      /*notifyOnly*/false);

        // Creating a producer will schedule one ActiveStreamCheckpointProcessorTask
        // that task though sleeps forever, so won't run until woken.
        EXPECT_EQ(1, lpAuxioQ.getFutureQueueSize());

        uint64_t rollbackSeqno;
        auto err = producer->streamRequest(/*flags*/0,
                                           /*opaque*/0,
                                           /*vbucket*/vbid,
                                           /*start_seqno*/0,
                                           /*end_seqno*/-1,
                                           /*vb_uuid*/0xabcd,
                                           /*snap_start*/0,
                                           /*snap_end*/0,
                                           &rollbackSeqno,
                                           SingleThreadedEPStoreTest::fakeDcpAddFailoverLog);

        EXPECT_EQ(ENGINE_NOT_MY_VBUCKET, err) << "Unexpected error code";

        // The streamRequest failed and should not of created anymore tasks.
        EXPECT_EQ(1, lpAuxioQ.getFutureQueueSize());
    }
}

/*
 * Test that TaskQueue::wake results in a sensible ExecutorPool work count
 * Incorrect counting can result in the run loop spinning for many threads.
 */
TEST_F(SingleThreadedEPStoreTest, MB20235_wake_and_work_count) {
    class TestTask : public GlobalTask {
    public:
        TestTask(EventuallyPersistentEngine *e, double s) :
                 GlobalTask(e, TaskId::ActiveStreamCheckpointProcessorTask, s) {}
        bool run() {
            return false;
        }

        std::string getDescription() {
            return "Test MB20235";
        }
    };

    auto& lpAuxioQ = *task_executor->getLpTaskQ()[AUXIO_TASK_IDX];

    // New task with a massive sleep
    ExTask task = new TestTask(engine.get(), 99999.0);
    EXPECT_EQ(0, lpAuxioQ.getFutureQueueSize());

    // schedule the task, futureQueue grows
    task_executor->schedule(task, AUXIO_TASK_IDX);
    EXPECT_EQ(lpAuxioQ.getReadyQueueSize(), task_executor->getTotReadyTasks());
    EXPECT_EQ(lpAuxioQ.getReadyQueueSize(),
              task_executor->getNumReadyTasks(AUXIO_TASK_IDX));
    EXPECT_EQ(1, lpAuxioQ.getFutureQueueSize());

    // Wake task, but stays in futureQueue (fetch can now move it)
    task_executor->wake(task->getId());
    EXPECT_EQ(lpAuxioQ.getReadyQueueSize(), task_executor->getTotReadyTasks());
    EXPECT_EQ(lpAuxioQ.getReadyQueueSize(),
              task_executor->getNumReadyTasks(AUXIO_TASK_IDX));
    EXPECT_EQ(1, lpAuxioQ.getFutureQueueSize());
    EXPECT_EQ(0, lpAuxioQ.getReadyQueueSize());

    runNextTask(lpAuxioQ);
    EXPECT_EQ(lpAuxioQ.getReadyQueueSize(), task_executor->getTotReadyTasks());
    EXPECT_EQ(lpAuxioQ.getReadyQueueSize(),
              task_executor->getNumReadyTasks(AUXIO_TASK_IDX));
    EXPECT_EQ(0, lpAuxioQ.getFutureQueueSize());
    EXPECT_EQ(0, lpAuxioQ.getReadyQueueSize());
}

// Check that in-progress disk backfills (`CouchKVStore::backfill`) are
// correctly deleted when we delete a bucket. If not then we leak vBucket file
// descriptors, which can prevent ns_server from cleaning up old vBucket files
// and consequently re-adding a node to the cluster.
//
TEST_F(SingleThreadedEPStoreTest, MB19892_BackfillNotDeleted) {
    // Make vbucket active.
    setVBucketStateAndRunPersistTask(vbid, vbucket_state_active);

    // Perform one SET, then close it's checkpoint. This means that we no
    // longer have all sequence numbers in memory checkpoints, forcing the
    // DCP stream request to go to disk (backfill).
    store_item(vbid, "key", "value");

    // Force a new checkpoint.
    auto vb = store->getVbMap().getBucket(vbid);
    auto& ckpt_mgr = vb->checkpointManager;
    ckpt_mgr.createNewCheckpoint();

    // Directly flush the vbucket, ensuring data is on disk.
    //  (This would normally also wake up the checkpoint remover task, but
    //   as that task was never registered with the ExecutorPool in this test
    //   environment, we need to manually remove the prev checkpoint).
    EXPECT_EQ(1, store->flushVBucket(vbid));

    bool new_ckpt_created;
    EXPECT_EQ(1,
              ckpt_mgr.removeClosedUnrefCheckpoints(vb, new_ckpt_created));

    // Create a DCP producer, and start a stream request.
    std::string name{"test_producer"};
    EXPECT_EQ(ENGINE_SUCCESS,
              engine->dcpOpen(cookie, /*opaque:unused*/{}, /*seqno:unused*/{},
                              DCP_OPEN_PRODUCER, name.data(), name.size()));

    uint64_t rollbackSeqno;
    auto dummy_dcp_add_failover_cb = [](vbucket_failover_t* entry,
                                       size_t nentries, const void *cookie) {
        return ENGINE_SUCCESS;
    };

    // Actual stream request method (EvpDcpStreamReq) is static, so access via
    // the engine_interface.
    EXPECT_EQ(ENGINE_SUCCESS,
              engine.get()->dcp.stream_req(
                      &engine.get()->interface, cookie, /*flags*/0,
                      /*opaque*/0, /*vbucket*/vbid, /*start_seqno*/0,
                      /*end_seqno*/-1, /*vb_uuid*/0xabcd, /*snap_start*/0,
                      /*snap_end*/0, &rollbackSeqno,
                      dummy_dcp_add_failover_cb));
}

/*
 * Test that the DCP processor returns a 'yield' return code when
 * working on a large enough buffer size.
 */
TEST_F(SingleThreadedEPStoreTest, MB18452_yield_dcp_processor) {

    // We need a replica VB
    setVBucketStateAndRunPersistTask(vbid, vbucket_state_replica);

    // Create a MockDcpConsumer
    dcp_consumer_t consumer = new MockDcpConsumer(*engine, cookie, "test");

    // Add the stream
    EXPECT_EQ(ENGINE_SUCCESS,
              consumer->addStream(/*opaque*/0, vbid, /*flags*/0));

    // The processBufferedItems should yield every "yield * batchSize"
    // So add '(n * (yield * batchSize)) + 1' messages and we should see
    // processBufferedMessages return 'more_to_process' 'n' times and then
    // 'all_processed' once.
    const int n = 4;
    const int yield = engine->getConfiguration().getDcpConsumerProcessBufferedMessagesYieldLimit();
    const int batchSize = engine->getConfiguration().getDcpConsumerProcessBufferedMessagesBatchSize();
    const int messages = n * (batchSize * yield);

    // Force the stream to buffer rather than process messages immediately
    const ssize_t queueCap = engine->getEpStats().replicationThrottleWriteQueueCap;
    engine->getEpStats().replicationThrottleWriteQueueCap = 0;

    // 1. Add the first message, a snapshot marker.
    consumer->snapshotMarker(/*opaque*/1, vbid, /*startseq*/0,
                             /*endseq*/messages, /*flags*/0);

    // 2. Now add the rest as mutations.
    for (int ii = 0; ii <= messages; ii++) {
        std::string key = "key" + std::to_string(ii);
        std::string value = "value";
        consumer->mutation(/*opaque*/1, key.c_str(), key.length(),
                           value.c_str(), value.length(), /*cas*/0,
                           vbid, /*flags*/0, /*datatype*/0, /*locktime*/0,
                           /*bySeqno*/ii, /*revSeqno*/0, /*exptime*/0,
                           /*nru*/0, /*meta*/nullptr, /*nmeta*/0);
    }

    // Set the throttle back to the original value
    engine->getEpStats().replicationThrottleWriteQueueCap = queueCap;

    // Get our target stream ready.
    static_cast<MockDcpConsumer*>(consumer.get())->public_notifyVbucketReady(vbid);

    // 3. processBufferedItems returns more_to_process n times
    for (int ii = 0; ii < n; ii++) {
        EXPECT_EQ(more_to_process, consumer->processBufferedItems());
    }

    // 4. processBufferedItems returns a final all_processed
    EXPECT_EQ(all_processed, consumer->processBufferedItems());

    // Drop the stream
    consumer->closeStream(/*opaque*/0, vbid);
}

/*
 * Background thread used by MB20054_onDeleteItem_during_bucket_deletion
 */
static void MB20054_run_backfill_task(EventuallyPersistentEngine* engine,
                                      CheckedExecutor& backfill,
                                      SyncObject& backfill_cv,
                                      SyncObject& destroy_cv,
                                      TaskQueue* lpAuxioQ) {
    std::unique_lock<std::mutex> destroy_lh(destroy_cv);
    ObjectRegistry::onSwitchThread(engine);

    // Run the BackfillManagerTask task to push items to readyQ. In sherlock
    // upwards this runs multiple times - so should return true.
    backfill.runCurrentTask("Backfilling items for a DCP Connection");

    // Notify the main thread that it can progress with destroying the
    // engine [A].
    {
        // if we can get the lock, then we know the main thread is waiting
        std::lock_guard<std::mutex> backfill_lock(backfill_cv);
        backfill_cv.notify_one(); // move the main thread along
    }

    // Now wait ourselves for destroy to be completed [B].
    destroy_cv.wait(destroy_lh);

    // This is the only "hacky" part of the test - we need to somehow
    // keep the DCPBackfill task 'running' - i.e. not call
    // completeCurrentTask - until the main thread is in
    // ExecutorPool::_stopTaskGroup. However we have no way from the test
    // to properly signal that we are *inside* _stopTaskGroup -
    // called from EVPStore's destructor.
    // Best we can do is spin on waiting for the DCPBackfill task to be
    // set to 'dead' - and only then completeCurrentTask; which will
    // cancel the task.
    while (!backfill.getCurrentTask()->isdead()) {
        // spin.
    }
    backfill.completeCurrentTask();
}

static ENGINE_ERROR_CODE dummy_dcp_add_failover_cb(vbucket_failover_t* entry,
                                                   size_t nentries,
                                                   const void *cookie) {
    return ENGINE_SUCCESS;
}

// Test performs engine deletion interleaved with tasks so redefine TearDown
// for this tests needs.
class MB20054_SingleThreadedEPStoreTest : public SingleThreadedEPStoreTest {
public:
    void SetUp() {
        SingleThreadedEPStoreTest::SetUp();
        engine->initializeConnmaps();
    }

    void TearDown() {
        ExecutorPool::shutdown();
    }
};

// Check that if onDeleteItem() is called during bucket deletion, we do not
// abort due to not having a valid thread-local 'engine' pointer. This
// has been observed when we have a DCPBackfill task which is deleted during
// bucket shutdown, which has a non-zero number of Items which are destructed
// (and call onDeleteItem).
TEST_F(MB20054_SingleThreadedEPStoreTest, MB20054_onDeleteItem_during_bucket_deletion) {

    // [[1] Set our state to active.
    setVBucketStateAndRunPersistTask(vbid, vbucket_state_active);

    // Perform one SET, then close it's checkpoint. This means that we no
    // longer have all sequence numbers in memory checkpoints, forcing the
    // DCP stream request to go to disk (backfill).
    store_item(vbid, "key", "value");

    // Force a new checkpoint.
    RCPtr<VBucket> vb = store->getVbMap().getBucket(vbid);
    CheckpointManager& ckpt_mgr = vb->checkpointManager;
    ckpt_mgr.createNewCheckpoint();
    auto lpWriterQ = task_executor->getLpTaskQ()[WRITER_TASK_IDX];
    EXPECT_EQ(0, lpWriterQ->getFutureQueueSize());
    EXPECT_EQ(0, lpWriterQ->getReadyQueueSize());

    auto lpAuxioQ = task_executor->getLpTaskQ()[AUXIO_TASK_IDX];
    EXPECT_EQ(0, lpAuxioQ->getFutureQueueSize());
    EXPECT_EQ(0, lpAuxioQ->getReadyQueueSize());

    // Directly flush the vbucket, ensuring data is on disk.
    //  (This would normally also wake up the checkpoint remover task, but
    //   as that task was never registered with the ExecutorPool in this test
    //   environment, we need to manually remove the prev checkpoint).
    EXPECT_EQ(1, store->flushVBucket(vbid));

    bool new_ckpt_created;
    EXPECT_EQ(1,
              ckpt_mgr.removeClosedUnrefCheckpoints(vb, new_ckpt_created));
    vb.reset();

    EXPECT_EQ(0, lpAuxioQ->getFutureQueueSize());
    EXPECT_EQ(0, lpAuxioQ->getReadyQueueSize());

    // Create a DCP producer, and start a stream request.
    std::string name("test_producer");
    EXPECT_EQ(ENGINE_SUCCESS,
              engine->dcpOpen(cookie, /*opaque:unused*/{}, /*seqno:unused*/{},
                              DCP_OPEN_PRODUCER, name.data(), name.size()));

    // Expect to have an ActiveStreamCheckpointProcessorTask, which is
    // initially snoozed (so we can't run it).
    EXPECT_EQ(1, lpAuxioQ->getFutureQueueSize());
    EXPECT_EQ(0, lpAuxioQ->getReadyQueueSize());

    uint64_t rollbackSeqno;
    // Actual stream request method (EvpDcpStreamReq) is static, so access via
    // the engine_interface.
    EXPECT_EQ(ENGINE_SUCCESS,
              engine->dcp.stream_req(&engine->interface, cookie, /*flags*/0,
                                     /*opaque*/0, /*vbucket*/vbid,
                                     /*start_seqno*/0, /*end_seqno*/-1,
                                     /*vb_uuid*/0xabcd, /*snap_start*/0,
                                     /*snap_end*/0, &rollbackSeqno,
                                     dummy_dcp_add_failover_cb));

    // FutureQ should now have an additional DCPBackfill task.
    EXPECT_EQ(2, lpAuxioQ->getFutureQueueSize());
    EXPECT_EQ(0, lpAuxioQ->getReadyQueueSize());

    // Create an executor 'thread' to obtain shared ownership of the next
    // AuxIO task (which should be BackfillManagerTask). As long as this
    // object has it's currentTask set to BackfillManagerTask, the task
    // will not be deleted.
    // Essentially we are simulating a concurrent thread running this task.
    CheckedExecutor backfill(task_executor, *lpAuxioQ);

    // This is the one action we really need to perform 'concurrently' - delete
    // the engine while a DCPBackfill task is still running. We spin up a
    // separate thread which will run the DCPBackfill task
    // concurrently with destroy - specifically DCPBackfill must start running
    // (and add items to the readyQ) before destroy(), it must then continue
    // running (stop after) _stopTaskGroup is invoked.
    // To achieve this we use a couple of condition variables to synchronise
    // between the two threads - the timeline needs to look like:
    //
    //  auxIO thread:  [------- DCPBackfill ----------]
    //   main thread:          [destroy()]       [ExecutorPool::_stopTaskGroup]
    //
    //  --------------------------------------------------------> time
    //
    SyncObject backfill_cv;
    SyncObject destroy_cv;
    std::thread concurrent_task_thread;

    {
        // scope for the backfill lock
        std::unique_lock<std::mutex> backfill_lh(backfill_cv);

        concurrent_task_thread = std::thread(MB20054_run_backfill_task,
                                             engine.get(),
                                             std::ref(backfill),
                                             std::ref(backfill_cv),
                                             std::ref(destroy_cv),
                                             lpAuxioQ);
        // [A] Wait for DCPBackfill to complete.
        backfill_cv.wait(backfill_lh);
    }

    ObjectRegistry::onSwitchThread(engine.get());
    // 'Destroy' the engine - this doesn't delete the object, just shuts down
    // connections, marks streams as dead etc.
    engine->destroy(/*force*/false);

    {
        // If we can get the lock we know the thread is waiting for destroy.
        std::lock_guard<std::mutex> lh(destroy_cv);
        destroy_cv.notify_one(); // move the thread on.
    }

    // Force all tasks to cancel (so we can shutdown)
    cancelAndPurgeTasks();

    // Mark the connection as dead for clean shutdown
    destroy_mock_cookie(cookie);
    engine->getDcpConnMap().manageConnections();

    // Nullify TLS engine and reset the smart pointer to force destruction.
    // We need null as the engine to stop ~CheckedExecutor path from trying
    // to touch the engine
    ObjectRegistry::onSwitchThread(nullptr);
    engine.reset();
    destroy_mock_event_callbacks();
    concurrent_task_thread.join();
}

/*
 * MB-18953 is triggered by the executorpool wake path moving tasks directly
 * into the readyQueue, thus allowing for high-priority tasks to dominiate
 * a taskqueue.
 */
TEST_F(SingleThreadedEPStoreTest, MB18953_taskWake) {
    auto& lpNonioQ = *task_executor->getLpTaskQ()[NONIO_TASK_IDX];

    class TestTask : public GlobalTask {
    public:
        TestTask(EventuallyPersistentEngine* e, TaskId id)
          : GlobalTask(e, id, 0.0, false) {}

        // returning true will also drive the ExecutorPool::reschedule path.
        bool run() { return true; }

        std::string getDescription() {
            return std::string("TestTask ") + GlobalTask::getTaskName(getTypeId());
        }
    };

    ExTask hpTask = new TestTask(engine.get(),
                                 TaskId::PendingOpsNotification);
    task_executor->schedule(hpTask, NONIO_TASK_IDX);

    ExTask lpTask = new TestTask(engine.get(),
                                 TaskId::DefragmenterTask);
    task_executor->schedule(lpTask, NONIO_TASK_IDX);

    runNextTask(lpNonioQ, "TestTask PendingOpsNotification"); // hptask goes first
    // Ensure that a wake to the hpTask doesn't mean the lpTask gets ignored
    lpNonioQ.wake(hpTask);

    // Check 1 task is ready
    EXPECT_EQ(1, task_executor->getTotReadyTasks());
    EXPECT_EQ(1, task_executor->getNumReadyTasks(NONIO_TASK_IDX));

    runNextTask(lpNonioQ, "TestTask DefragmenterTask"); // lptask goes second

    // Run the tasks again to check that coming from ::reschedule our
    // expectations are still met.
    runNextTask(lpNonioQ, "TestTask PendingOpsNotification"); // hptask goes first

    // Ensure that a wake to the hpTask doesn't mean the lpTask gets ignored
    lpNonioQ.wake(hpTask);

    // Check 1 task is ready
    EXPECT_EQ(1, task_executor->getTotReadyTasks());
    EXPECT_EQ(1, task_executor->getNumReadyTasks(NONIO_TASK_IDX));
    runNextTask(lpNonioQ, "TestTask DefragmenterTask"); // lptask goes second
}

/*
 * MB-20735 waketime is not correctly picked up on reschedule
 */
TEST_F(SingleThreadedEPStoreTest, MB20735_rescheduleWaketime) {
    auto& lpNonioQ = *task_executor->getLpTaskQ()[NONIO_TASK_IDX];

    class TestTask : public GlobalTask {
    public:
        TestTask(EventuallyPersistentEngine* e, TaskId id)
          : GlobalTask(e, id, 0.0, false) {}

        bool run() {
            snooze(0.1); // snooze for 100milliseconds only
            // Rescheduled to run 100 milliseconds later..
            return true;
        }

        std::string getDescription() {
            return std::string("TestTask ") + GlobalTask::getTaskName(getTypeId());
        }
    };

    TestTask *task = new TestTask(engine.get(),
                                 TaskId::PendingOpsNotification);
    ExTask hpTask = task;
    task_executor->schedule(hpTask, NONIO_TASK_IDX);

    hrtime_t waketime = runNextTask(lpNonioQ,
                                    "TestTask PendingOpsNotification");
    EXPECT_EQ(waketime, task->getWaketime()) <<
                           "Rescheduled to much later time!";
}

/*
 * Tests that we stream from only active vbuckets for DCP clients with that
 * preference
 */
TEST_F(SingleThreadedEPStoreTest, stream_from_active_vbucket_only) {
    std::map<vbucket_state_t, bool> states;
    states[vbucket_state_active] = true; /* Positive test case */
    states[vbucket_state_replica] = false; /* Negative test case */
    states[vbucket_state_pending] = false; /* Negative test case */
    states[vbucket_state_dead] = false; /* Negative test case */

    for (auto& it : states) {
        setVBucketStateAndRunPersistTask(vbid, it.first);

        /* Create a Mock Dcp producer */
        dcp_producer_t producer = new MockDcpProducer(*engine,
                                                      cookie,
                                                      "test_producer",
                                                      /*notifyOnly*/false);

        /* Try to open stream on replica vb with
           DCP_ADD_STREAM_ACTIVE_VB_ONLY flag */
        uint64_t rollbackSeqno;
        auto err = producer->streamRequest(/*flags*/
                                           DCP_ADD_STREAM_ACTIVE_VB_ONLY,
                                           /*opaque*/0,
                                           /*vbucket*/vbid,
                                           /*start_seqno*/0,
                                           /*end_seqno*/-1,
                                           /*vb_uuid*/0xabcd,
                                           /*snap_start*/0,
                                           /*snap_end*/0,
                                           &rollbackSeqno,
                                           SingleThreadedEPStoreTest::fakeDcpAddFailoverLog);

        if (it.second) {
            EXPECT_EQ(ENGINE_SUCCESS, err) << "Unexpected error code";
            producer->closeStream(/*opaque*/0, /*vbucket*/vbid);
        } else {
            EXPECT_EQ(ENGINE_NOT_MY_VBUCKET, err) << "Unexpected error code";
        }
    }
}<|MERGE_RESOLUTION|>--- conflicted
+++ resolved
@@ -70,7 +70,6 @@
                                + std::to_string(vbid));
     }
 
-<<<<<<< HEAD
 void SingleThreadedEPStoreTest::shutdownAndPurgeTasks() {
     engine->getEpStats().isShutdown = true;
     task_executor->cancelAndClearAll();
@@ -86,29 +85,8 @@
             }
         };
         runTasks(*task_executor->getLpTaskQ()[t]);
-=======
-    /*
-     * Set the stats isShutdown and attempt to drive all tasks to cancel
-     */
-    void shutdownAndPurgeTasks() {
-        engine->getEpStats().isShutdown = true;
-        task_executor->cancelAll();
-
-        for (task_type_t t :
-             {WRITER_TASK_IDX, READER_TASK_IDX, AUXIO_TASK_IDX, NONIO_TASK_IDX}) {
-
-            // Define a lambda to drive all tasks from the queue, if hpTaskQ
-            // is implemented then trivial to add a second call to runTasks.
-            auto runTasks = [=](TaskQueue& queue) {
-                while (queue.getFutureQueueSize() > 0 || queue.getReadyQueueSize() > 0) {
-                    runNextTask(queue);
-                }
-            };
-            runTasks(*task_executor->getLpTaskQ()[t]);
-            task_executor->stopTaskGroup(engine->getTaskable().getGID(), t,
-                                         engine->getEpStats().forceShutdown);
-        }
->>>>>>> e5f0f9d8
+        task_executor->stopTaskGroup(engine->getTaskable().getGID(), t,
+                                     engine->getEpStats().forceShutdown);
     }
 }
 
@@ -125,6 +103,8 @@
             }
         };
         runTasks(*task_executor->getLpTaskQ()[t]);
+        task_executor->stopTaskGroup(engine->getTaskable().getGID(), t,
+                                     engine->getEpStats().forceShutdown);
     }
 }
 
