--- conflicted
+++ resolved
@@ -4278,7 +4278,6 @@
     tasklist.insert("Snapshotting vbucket states for the shard");
     tasklist.insert("Deleting VBucket");
     tasklist.insert("Updating stat snapshot on disk");
-<<<<<<< HEAD
     tasklist.insert("Batching background fetch");
     tasklist.insert("Fetching item from disk for vkey stat");
     tasklist.insert("Fetching item from disk");
@@ -4293,8 +4292,6 @@
     tasklist.insert("Warmup - loading KV Pairs");
     tasklist.insert("Warmup - loading data");
     tasklist.insert("Warmup - completion");
-=======
->>>>>>> f7806180
     tasklist.insert("Not currently running any task");
 
     std::set<std::string> statelist;
@@ -4325,8 +4322,6 @@
     return SUCCESS;
 }
 
-<<<<<<< HEAD
-=======
 static enum test_result test_cluster_config(ENGINE_HANDLE *h, ENGINE_HANDLE_V1 *h1) {
     check(set_vbucket_state(h, h1, 1, vbucket_state_active), "Failed set vbucket 1 state.");
     check(verify_vbucket_state(h, h1, 1, vbucket_state_active),
@@ -4383,40 +4378,6 @@
     }
 }
 
-static enum test_result test_workload_stats_write_heavy(ENGINE_HANDLE *h, ENGINE_HANDLE_V1 *h1) {
-    check(h1->get_stats(h, testHarness.create_cookie(), "workload",
-                        strlen("workload"), add_stats) == ENGINE_SUCCESS,
-                        "Falied to get workload stats");
-    int num_read_threads = get_int_stat(h, h1, "ep_workload:num_readers", "workload");
-    int num_write_threads = get_int_stat(h, h1, "ep_workload:num_writers", "workload");
-    int num_shards = get_int_stat(h, h1, "ep_workload:num_shards", "workload");
-    check(num_write_threads == num_shards, "Incorrect number of writers");
-    check(num_read_threads >= (num_shards / 2), "Incorrect number of readers");
-    check(num_write_threads > num_read_threads, "Writers must be bigger than readers");
-
-    std::string policy = vals["ep_workload:policy"];
-    check(policy.compare("Optimized for write data access") == 0,
-          "Incorrect workload policy based configuration parameter");
-    return SUCCESS;
-}
-
-static enum test_result test_workload_stats_mix(ENGINE_HANDLE *h, ENGINE_HANDLE_V1 *h1) {
-    check(h1->get_stats(h, testHarness.create_cookie(), "workload",
-                        strlen("workload"), add_stats) == ENGINE_SUCCESS,
-                        "Falied to get workload stats");
-    int num_read_threads = get_int_stat(h, h1, "ep_workload:num_readers", "workload");
-    int num_write_threads = get_int_stat(h, h1, "ep_workload:num_writers", "workload");
-    int num_shards = get_int_stat(h, h1, "ep_workload:num_shards", "workload");
-    check(num_write_threads <= num_shards, "Incorrect number of writers");
-    check(num_read_threads == num_shards, "Incorrect number of readers");
-
-    std::string policy = vals["ep_workload:policy"];
-    check(policy.compare("Optimized for random data access") == 0,
-          "Incorrect workload policy based configuration parameter");
-    return SUCCESS;
-}
-
->>>>>>> f7806180
 static enum test_result test_curr_items(ENGINE_HANDLE *h, ENGINE_HANDLE_V1 *h1) {
     item *i = NULL;
 
@@ -7057,11 +7018,7 @@
 
         switch (event) {
         case TAP_PAUSE:
-<<<<<<< HEAD
-            if (total_sent == 11) {
-=======
-            if (total_sent == 15) {
->>>>>>> f7806180
+            if (total_sent == 10) {
                 done = true;
             }
             testHarness.waitfor_cookie(cookie);
@@ -7089,14 +7046,8 @@
             }
 
             if (!backfillphase) {
-<<<<<<< HEAD
                 chk_items = estimateVBucketMove(h, h1, 0, name.c_str());
-                remaining = 11 - total_sent;
-=======
-                chk_items =
-                    estimateVBucketMove(h, h1, 0, name.c_str());
-                remaining = 15 - total_sent;
->>>>>>> f7806180
+                remaining = 10 - total_sent;
                 check(chk_items == remaining, "Invalid Estimate of chk items");
             }
             break;
@@ -7107,11 +7058,7 @@
     } while (!done);
 
     check(get_int_stat(h, h1, "eq_tapq:tap_client_thread:sent_from_vb_0",
-<<<<<<< HEAD
-                       "tap") == 11, "Incorrect number of items sent");
-=======
-                       "tap") == 15, "Incorrect number of items sent");
->>>>>>> f7806180
+                       "tap") == 10, "Incorrect number of items sent");
     testHarness.unlock_cookie(cookie);
 
     return SUCCESS;
@@ -7733,20 +7680,8 @@
                  teardown, NULL, prepare, cleanup),
         TestCase("mccouch notifier stat", test_notifier_stats, test_setup,
                  teardown, "max_num_workers=4", prepare, cleanup),
-<<<<<<< HEAD
         TestCase("ep workload stats", test_workload_stats,
                  test_setup, teardown, "max_num_shards=5", prepare, cleanup),
-=======
-        TestCase("ep workload stat - read heavy", test_workload_stats_read_heavy,
-                 test_setup, teardown, "max_num_workers=5", prepare, cleanup),
-        TestCase("ep workload stat - write heavy", test_workload_stats_write_heavy,
-                 test_setup, teardown,
-                 "max_num_workers=5; workload_optimization=write",
-                 prepare, cleanup),
-        TestCase("ep workload stat - mix", test_workload_stats_mix,
-                 test_setup, teardown,
-                 "max_num_workers=5; workload_optimization=mix",
-                 prepare, cleanup),
         TestCase("test set/get cluster config", test_cluster_config,
                  test_setup, teardown,
                  NULL, prepare, cleanup),
@@ -7754,7 +7689,6 @@
                  test_not_my_vbucket_with_cluster_config,
                  test_setup, teardown,
                  NULL, prepare, cleanup),
->>>>>>> f7806180
         TestCase("ep worker stats", test_worker_stats,
                  test_setup, teardown,
                  "max_num_workers=4", prepare, cleanup),
