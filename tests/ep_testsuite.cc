--- conflicted
+++ resolved
@@ -1870,7 +1870,7 @@
     if (backend == "forestdb") {
         exp_write_bytes = 35; /* TBD: Do not hard code the value */
     } else if (backend == "couchdb") {
-        exp_write_bytes = 23; /* TBD: Do not hard code the value */
+        exp_write_bytes = 22; /* TBD: Do not hard code the value */
     } else {
         return SKIPPED;
     }
@@ -1891,12 +1891,8 @@
           "Expected storing one value to not change the read counter");
 
     check(get_int_stat(h, h1, "rw_0:io_num_write", "kvstore") == 1 &&
-<<<<<<< HEAD
           get_int_stat(h, h1, "rw_0:io_write_bytes", "kvstore") ==
                                                                 exp_write_bytes,
-=======
-          get_int_stat(h, h1, "rw_0:io_write_bytes", "kvstore") == 22,
->>>>>>> dc464b71
           "Expected storing the key to update the write counter");
     evict_key(h, h1, "a", 0, "Ejected.");
 
@@ -1920,12 +1916,8 @@
                                                                  exp_read_bytes,
           "Expected reading the value back in to update the read counter");
     check(get_int_stat(h, h1, "rw_0:io_num_write", "kvstore") == 1 &&
-<<<<<<< HEAD
           get_int_stat(h, h1, "rw_0:io_write_bytes", "kvstore") ==
                                                                 exp_write_bytes,
-=======
-          get_int_stat(h, h1, "rw_0:io_write_bytes", "kvstore") == 22,
->>>>>>> dc464b71
           "Expected reading the value back in to not update the write counter");
 
     return SUCCESS;
