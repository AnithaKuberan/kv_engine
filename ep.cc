--- conflicted
+++ resolved
@@ -1334,11 +1334,7 @@
         return rv;
     } else {
         GetValue rv;
-<<<<<<< HEAD
         if (engine.isDegradedMode()) {
-=======
-        if (isRestoreEnabled()) {
->>>>>>> 327c2777
             rv.setStatus(ENGINE_TMPFAIL);
         }
         return rv;
@@ -1470,22 +1466,29 @@
     }
 
     int bucket_num(0);
+    uint32_t flags = 0;
+    time_t exptime = 0;
+    int rowid = -1;
     LockHolder lh = vb->ht.getLockedBucket(key, &bucket_num);
     StoredValue *v = vb->ht.unlocked_find(key, bucket_num);
     if (!v) {
         if (engine.isDegradedMode()) {
-            return ENGINE_TMPFAIL;
-        }
-
-        return ENGINE_KEY_ENOENT;
-    }
-    value_t value = v->getValue();
+            LockHolder rlh(restore.mutex);
+            restore.itemsDeleted.insert(key);
+        } else {
+            return ENGINE_KEY_ENOENT;
+        }
+    } else {
+        flags = v->getFlags();
+        exptime = v->getExptime();
+        rowid = v->getId();
+    }
 
     mutation_type_t delrv = vb->ht.unlocked_softDeleteWithMeta(key, seqno,
                                                                cas, bucket_num);
     ENGINE_ERROR_CODE rv;
 
-    if (delrv == NOT_FOUND) {
+    if (delrv == NOT_FOUND || delrv == INVALID_CAS) {
         rv = ENGINE_KEY_ENOENT;
     } else if (delrv == IS_LOCKED) {
         rv = ENGINE_TMPFAIL;
@@ -1493,9 +1496,13 @@
         rv = ENGINE_SUCCESS;
     }
 
-    if (delrv == WAS_CLEAN || delrv == WAS_DIRTY || (delrv == NOT_FOUND && v->getId() != -1)) {
-        queueDirty(key, vbucket, queue_op_del, value,
-                   v->getFlags(), v->getExptime(), cas, v->getSeqno(), v->getId());
+    if (delrv == WAS_CLEAN ||
+        delrv == WAS_DIRTY ||
+        (delrv == NOT_FOUND && engine.isDegradedMode())) {
+        // As replication is interleaved with online restore, deletion of items that might
+        // exist in the restore backup files should be queued and replicated.
+        value_t value(NULL);
+        queueDirty(key, vbucket, queue_op_del, value, flags, exptime, cas, seqno, rowid);
     }
     return rv;
 }
@@ -1551,11 +1558,7 @@
         return rv;
     } else {
         GetValue rv;
-<<<<<<< HEAD
         if (engine.isDegradedMode()) {
-=======
-        if (isRestoreEnabled()) {
->>>>>>> 327c2777
             rv.setStatus(ENGINE_TMPFAIL);
         }
         return rv;
@@ -1600,11 +1603,7 @@
         assert(bgFetchQueue > 0);
         roDispatcher->schedule(dcb, NULL, Priority::VKeyStatBgFetcherPriority, bgFetchDelay);
         return ENGINE_EWOULDBLOCK;
-<<<<<<< HEAD
     } else if (engine.isDegradedMode()) {
-=======
-    } else if (isRestoreEnabled()) {
->>>>>>> 327c2777
         return ENGINE_TMPFAIL;
     } else {
         return ENGINE_KEY_ENOENT;
@@ -1662,11 +1661,7 @@
 
     } else {
         GetValue rv;
-<<<<<<< HEAD
         if (engine.isDegradedMode()) {
-=======
-        if (isRestoreEnabled()) {
->>>>>>> 327c2777
             rv.setStatus(ENGINE_TMPFAIL);
         }
         cb.callback(rv);
@@ -1723,11 +1718,7 @@
         return ENGINE_TMPFAIL;
     }
 
-<<<<<<< HEAD
     if (engine.isDegradedMode()) {
-=======
-    if (isRestoreEnabled()) {
->>>>>>> 327c2777
         return ENGINE_TMPFAIL;
     }
 
@@ -1788,27 +1779,23 @@
     }
 
     int bucket_num(0);
-    uint32_t flags = 0;
+    uint32_t flags = 0, seqno = 0;
     time_t exptime = 0;
     int rowid = -1;
     LockHolder lh = vb->ht.getLockedBucket(key, &bucket_num);
     StoredValue *v = vb->ht.unlocked_find(key, bucket_num);
     if (!v) {
-<<<<<<< HEAD
         if (engine.isDegradedMode()) {
-            return ENGINE_TMPFAIL;
-=======
-        if (isRestoreEnabled()) {
             LockHolder rlh(restore.mutex);
             restore.itemsDeleted.insert(key);
         } else {
             return ENGINE_KEY_ENOENT;
->>>>>>> 327c2777
         }
     } else {
         flags = v->getFlags();
         exptime = v->getExptime();
         rowid = v->getId();
+        seqno = v->getSeqno();
     }
 
     mutation_type_t delrv = vb->ht.unlocked_softDelete(key, cas, bucket_num);
@@ -1822,19 +1809,13 @@
         rv = ENGINE_SUCCESS;
     }
 
-<<<<<<< HEAD
-    if (delrv == WAS_CLEAN || delrv == WAS_DIRTY || delrv == NOT_FOUND) {
-        queueDirty(key, vbucket, queue_op_del, value,
-                   v->getFlags(), v->getExptime(), cas, v->getSeqno(), v->getId());
-=======
     if (delrv == WAS_CLEAN ||
         delrv == WAS_DIRTY ||
-        (delrv == NOT_FOUND && isRestoreEnabled())) {
+        (delrv == NOT_FOUND && engine.isDegradedMode())) {
         // As replication is interleaved with online restore, deletion of items that might
         // exist in the restore backup files should be queued and replicated.
         value_t value(NULL);
-        queueDirty(key, vbucket, queue_op_del, value, flags, exptime, cas, rowid);
->>>>>>> 327c2777
+        queueDirty(key, vbucket, queue_op_del, value, flags, exptime, cas, seqno, rowid);
     }
     return rv;
 }
@@ -1905,61 +1886,27 @@
             assert(stats.memOverhead.get() < GIGANTOR);
         }
 
-<<<<<<< HEAD
-        if (engine.isDegradedMode()) {
-            // Add all of the objects in the restore list to the write list..
-            LockHolder lh(restore.mutex);
-            if (!restore.items.empty()) {
-                rwUnderlying->optimizeWrites(restore.items);
-                std::vector<queued_item>::iterator iter = restore.items.begin();
-                for ( /* empty */ ; iter != restore.items.end(); ++iter) {
-                    uint16_t vbid = (*iter)->getVBucketId();
-                    RCPtr<VBucket> vb = vbuckets.getBucket(vbid);
-                    assert(vb);
-                    vbucket_state_t st = vb->getState();
-                    if (isVbCachedStateStale(vbid, st)) {
-                        rwUnderlying->vbStateChanged(vbid, st);
-                    }
-                    writing.push(*iter);
-                }
-                stats.memOverhead.incr(restore.items.size() * sizeof(queued_item));
-                assert(stats.memOverhead.get() < GIGANTOR);
-                restore.items.clear();
-            }
-        } else {
-            std::vector<queued_item> item_list;
-            item_list.reserve(getTxnSize());
-            size_t numOfVBuckets = vbuckets.getSize();
-            for (size_t i = 0; i < numOfVBuckets; ++i) {
-                assert(i <= std::numeric_limits<uint16_t>::max());
-                uint16_t vbid = static_cast<uint16_t>(i);
-                RCPtr<VBucket> vb = vbuckets.getBucket(vbid);
-                if (!vb) {
-                    // Undefined vbucket..
-                    continue;
-                }
-
-                vbucket_state_t st = vb->getState();
-                if (isVbCachedStateStale(vbid, st)) {
-                    rwUnderlying->vbStateChanged(vbid, st);
-                }
-
-                if (st == vbucket_state_dead) {
-                    // Don't persist items for dead buckets...
-                    continue;
-                }
-=======
         std::vector<queued_item> item_list;
-        item_list.reserve(DEFAULT_TXN_SIZE);
+        item_list.reserve(getTxnSize());
         size_t numOfVBuckets = vbuckets.getSize();
         for (size_t i = 0; i < numOfVBuckets; ++i) {
             assert(i <= std::numeric_limits<uint16_t>::max());
             uint16_t vbid = static_cast<uint16_t>(i);
             RCPtr<VBucket> vb = vbuckets.getBucket(vbid);
-            if (!vb || vb->getState() == vbucket_state_dead) {
+            if (!vb) {
+                // Undefined vbucket..
                 continue;
             }
->>>>>>> 327c2777
+
+            vbucket_state_t st = vb->getState();
+            if (isVbCachedStateStale(vbid, st)) {
+                rwUnderlying->vbStateChanged(vbid, st);
+            }
+
+            if (st == vbucket_state_dead) {
+                // Don't persist items for dead buckets...
+                continue;
+            }
 
             // Grab all the items from online restore.
             LockHolder rlh(restore.mutex);
@@ -2316,7 +2263,7 @@
                 StoredValue *v = store->fetchValidValue(vb, queuedItem->getKey(),
                                                         bucket_num, true);
                 if (v && v->isDeleted()) {
-                    if (store->isRestoreEnabled()) {
+                    if (store->getEPEngine().isDegradedMode()) {
                         LockHolder rlh(store->restore.mutex);
                         store->restore.itemsDeleted.insert(queuedItem->getKey());
                     }
@@ -2396,11 +2343,7 @@
 
     int ret = 0;
 
-<<<<<<< HEAD
-    if (isDirty && v->isExpired(ep_real_time() + itemExpiryWindow)) {
-=======
-    if (!deleted && isDirty && v->isExpired(ep_real_time() + engine.getItemExpiryWindow())) {
->>>>>>> 327c2777
+    if (!deleted && isDirty && v->isExpired(ep_real_time() + itemExpiryWindow)) {
         ++stats.flushExpired;
         v->markClean(&dirtied);
         isDirty = false;
@@ -2633,37 +2576,30 @@
     return 1;
 }
 
-<<<<<<< HEAD
 std::map<std::pair<uint16_t, uint16_t>, vbucket_state> EventuallyPersistentStore::loadVBucketState() {
     return roUnderlying->listPersistedVbuckets();
 }
 
+void EventuallyPersistentStore::completeDegradedMode() {
+    LockHolder lh(restore.mutex);
+    restore.itemsDeleted.clear();
+}
+
 void EventuallyPersistentStore::warmupCompleted() {
     engine.warmupCompleted();
-}
-
-void EventuallyPersistentStore::warmup(const std::map<std::pair<uint16_t, uint16_t>, vbucket_state> &state, bool keysOnly) {
+    if (!engine.isDegradedMode()) {
+        completeDegradedMode();
+    }
+}
+
+void
+EventuallyPersistentStore::warmup(const std::map<std::pair<uint16_t, uint16_t>, vbucket_state> &st,
+                                  bool keysOnly) {
     LoadStorageKVPairCallback *load_cb = new LoadStorageKVPairCallback(vbuckets, stats, this);
     shared_ptr<Callback<GetValue> > cb(load_cb);
     std::map<std::pair<uint16_t, uint16_t>, vbucket_state>::const_iterator it;
     std::vector<uint16_t> vbids;
-=======
-bool EventuallyPersistentStore::isRestoreEnabled() {
-    return engine.restore.enabled.get();
-}
-
-void EventuallyPersistentStore::completeOnlineRestore() {
-    LockHolder lh(restore.mutex);
-    restore.itemsDeleted.clear();
-}
-
-void EventuallyPersistentStore::warmup(Atomic<bool> &vbStateLoaded) {
-    LoadStorageKVPairCallback cb(vbuckets, stats, this);
-    std::map<std::pair<uint16_t, uint16_t>, vbucket_state> state =
-        roUnderlying->listPersistedVbuckets();
-    std::map<std::pair<uint16_t, uint16_t>, vbucket_state>::iterator it;
->>>>>>> 327c2777
-    for (it = state.begin(); it != state.end(); ++it) {
+    for (it = st.begin(); it != st.end(); ++it) {
         std::pair<uint16_t, uint16_t> vbp = it->first;
         vbucket_state vbs = it->second;
         if (vbs.state == vbucket_state_active || vbs.state == vbucket_state_replica) {
