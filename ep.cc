/* -*- Mode: C++; tab-width: 4; c-basic-offset: 4; indent-tabs-mode: nil -*- */
/*
 *     Copyright 2010 NorthScale, Inc.
 *
 *   Licensed under the Apache License, Version 2.0 (the "License");
 *   you may not use this file except in compliance with the License.
 *   You may obtain a copy of the License at
 *
 *       http://www.apache.org/licenses/LICENSE-2.0
 *
 *   Unless required by applicable law or agreed to in writing, software
 *   distributed under the License is distributed on an "AS IS" BASIS,
 *   WITHOUT WARRANTIES OR CONDITIONS OF ANY KIND, either express or implied.
 *   See the License for the specific language governing permissions and
 *   limitations under the License.
 */

#include "config.h"
#include <vector>
#include <time.h>
#include <string.h>
#include <iostream>
#include <functional>

#include "ep.hh"
#include "flusher.hh"
#include "locks.hh"
#include "dispatcher.hh"
#include "sqlite-kvstore.hh"
#include "ep_engine.h"
#include "item_pager.hh"

static rel_time_t uninitialized_current_time(void) {
    abort();
    return 0;
}

static time_t default_abs_time(rel_time_t offset) {
    /* This is overridden at init time */
    return time(NULL) - ep_current_time() + offset;
}

rel_time_t (*ep_current_time)() = uninitialized_current_time;
time_t (*ep_abs_time)(rel_time_t) = default_abs_time;

time_t ep_real_time() {
    return ep_abs_time(ep_current_time());
}

class BGFetchCallback : public DispatcherCallback {
public:
    BGFetchCallback(EventuallyPersistentStore *e,
                    const std::string &k, uint16_t vbid, uint64_t r,
                    const void *c) :
        ep(e), key(k), vbucket(vbid), rowid(r), cookie(c),
        init(gethrtime()), start(0) {
        assert(ep);
        assert(cookie);
    }

    bool callback(Dispatcher &d, TaskId t) {
        (void)d; (void)t;
        start = gethrtime();
        ep->completeBGFetch(key, vbucket, rowid, cookie, init, start);
        return false;
    }

    std::string description() {
        std::stringstream ss;
        ss << "Fetching item from disk:  " << key;
        return ss.str();
    }

private:
    EventuallyPersistentStore *ep;
    std::string                key;
    uint16_t                   vbucket;
    uint64_t                   rowid;
    const void                *cookie;

    hrtime_t init;
    hrtime_t start;
};

class VKeyStatBGFetchCallback : public DispatcherCallback {
public:
    VKeyStatBGFetchCallback(EventuallyPersistentStore *e,
                            const std::string &k, uint16_t vbid, uint64_t r,
                            const void *c, shared_ptr<Callback<GetValue> > cb) :
        ep(e), key(k), vbucket(vbid), rowid(r), cookie(c),
        lookup_cb(cb) {
        assert(ep);
        assert(cookie);
        assert(lookup_cb);
    }

    bool callback(Dispatcher &d, TaskId t) {
        (void)d; (void)t;
        RememberingCallback<GetValue> gcb;

        --ep->bgFetchQueue;
        ep->getUnderlying()->get(key, rowid, gcb);
        gcb.waitForValue();
        assert(gcb.fired);
        lookup_cb->callback(gcb.val);

        return false;
    }

    std::string description() {
        std::stringstream ss;
        ss << "Fetching item from disk for vkey stat:  " << key;
        return ss.str();
    }

private:
    EventuallyPersistentStore       *ep;
    std::string                      key;
    uint16_t                         vbucket;
    uint64_t                         rowid;
    const void                      *cookie;
    shared_ptr<Callback<GetValue> >  lookup_cb;
};

class SetVBStateCallback : public DispatcherCallback {
public:
    SetVBStateCallback(EventuallyPersistentStore *e, uint16_t vb,
                       const std::string &k)
        : ep(e), vbid(vb), key(k) { }

    bool callback(Dispatcher &d, TaskId t) {
        (void)d; (void)t;
        ep->completeSetVBState(vbid, key);
        return false;
    }

    std::string description() {
        std::stringstream ss;
        ss << "Setting vbucket " << vbid << " state to " << key;
        return ss.str();
    }
private:
    EventuallyPersistentStore *ep;
    uint16_t vbid;
    std::string key;
};

class NotifyVBStateChangeCallback : public DispatcherCallback {
public:
    NotifyVBStateChangeCallback(RCPtr<VBucket> vb, SERVER_HANDLE_V1 *a)
        : vbucket(vb), api(a) {
        assert(api);
    }

    bool callback(Dispatcher &d, TaskId t) {
        (void)d; (void)t;
        vbucket->fireAllOps(api);
        return false;
    }

    std::string description() {
        std::stringstream ss;
        ss << "Notifying state change of vbucket " << vbucket->getId();
        return ss.str();
    }

private:
    RCPtr<VBucket>   vbucket;
    SERVER_HANDLE_V1 *api;
};

class VBucketDeletionCallback : public DispatcherCallback {
public:
    VBucketDeletionCallback(EventuallyPersistentStore *e, uint16_t vbid)
        : ep(e), vbucket(vbid) {
        assert(ep);
    }

    bool callback(Dispatcher &d, TaskId t) {
        (void)d; (void)t;
        ep->completeVBucketDeletion(vbucket);
        return false;
    }

    std::string description() {
        std::stringstream ss;
        ss << "Removing vbucket " << vbucket << " from disk.";
        return ss.str();
    }
private:
    EventuallyPersistentStore *ep;
    uint16_t                   vbucket;

};

EventuallyPersistentStore::EventuallyPersistentStore(EventuallyPersistentEngine &theEngine,
                                                     StrategicSqlite3 *t,
                                                     bool startVb0) :
    engine(theEngine), stats(engine.getEpStats()), tctx(stats, t), bgFetchDelay(0)
{
    doPersistence = getenv("EP_NO_PERSISTENCE") == NULL;
    dispatcher = new Dispatcher();
    nonIODispatcher = new Dispatcher();
    flusher = new Flusher(this, dispatcher);

    stats.memOverhead = sizeof(EventuallyPersistentStore);

    setTxnSize(DEFAULT_TXN_SIZE);

    underlying = t;

    if (startVb0) {
        RCPtr<VBucket> vb(new VBucket(0, active, stats));
        vbuckets.addBucket(vb);
    }

    startDispatcher();
    startFlusher();
    startNonIODispatcher();
    assert(underlying);
}

class VerifyStoredVisitor : public HashTableVisitor {
public:
    std::vector<std::string> dirty;
    void visit(StoredValue *v) {
        if (v->isDirty()) {
            dirty.push_back(v->getKey());
        }
    }
};

EventuallyPersistentStore::~EventuallyPersistentStore() {
    stopFlusher();
    dispatcher->stop();
    nonIODispatcher->stop();

    delete flusher;
    delete dispatcher;
    delete nonIODispatcher;
}

void EventuallyPersistentStore::startDispatcher() {
    dispatcher->start();
}

void EventuallyPersistentStore::startNonIODispatcher() {
    nonIODispatcher->start();
}

const Flusher* EventuallyPersistentStore::getFlusher() {
    return flusher;
}

void EventuallyPersistentStore::startFlusher() {
    flusher->start();
}

void EventuallyPersistentStore::stopFlusher() {
    bool rv = flusher->stop();
    if (rv) {
        flusher->wait();
    }
}

bool EventuallyPersistentStore::pauseFlusher() {
    tctx.commitSoon();
    flusher->pause();
    return true;
}

bool EventuallyPersistentStore::resumeFlusher() {
    flusher->resume();
    return true;
}

RCPtr<VBucket> EventuallyPersistentStore::getVBucket(uint16_t vbucket) {
    return vbuckets.getBucket(vbucket);
}

RCPtr<VBucket> EventuallyPersistentStore::getVBucket(uint16_t vbid,
                                                     vbucket_state_t wanted_state) {
    RCPtr<VBucket> vb = vbuckets.getBucket(vbid);
    vbucket_state_t found_state(vb ? vb->getState() : dead);
    if (found_state == wanted_state) {
        return vb;
    } else {
        RCPtr<VBucket> rv;
        return rv;
    }
}

class Deleter {
public:
    Deleter(EventuallyPersistentStore *ep) : e(ep) {}
    void operator() (std::pair<uint16_t, std::string> vk) {
        RCPtr<VBucket> vb = e->getVBucket(vk.first);
        if (vb) {
            int bucket_num = vb->ht.bucket(vk.second);
            LockHolder lh(vb->ht.getMutex(bucket_num));

            StoredValue *v = vb->ht.unlocked_find(vk.second, bucket_num);
            if (v) {
                if (vb->ht.unlocked_softDelete(vk.second, bucket_num) == WAS_CLEAN) {
                    e->queueDirty(vk.second, vb->getId(), queue_op_del);
                }
            }
        }
    }
private:
    EventuallyPersistentStore *e;
};

void EventuallyPersistentStore::deleteMany(std::list<std::pair<uint16_t, std::string> > &keys) {
    // This can be made a lot more efficient, but I'd rather see it
    // show up in a profiling report first.
    std::for_each(keys.begin(), keys.end(), Deleter(this));
}

StoredValue *EventuallyPersistentStore::fetchValidValue(RCPtr<VBucket> vb,
                                                        const std::string &key,
                                                        int bucket_num,
                                                        bool wantDeleted) {
    StoredValue *v = vb->ht.unlocked_find(key, bucket_num, wantDeleted);
    if (v && v->isDeleted()) {
        // In the deleted case, we ignore expiration time.
        return v;
    } else if (v && v->isExpired(ep_real_time())) {
        ++stats.expired;
        if (vb->ht.unlocked_softDelete(key, bucket_num) == WAS_CLEAN) {
            queueDirty(key, vb->getId(), queue_op_del);
        }
        return NULL;
    }
    return v;
}

protocol_binary_response_status EventuallyPersistentStore::evictKey(const std::string &key,
                                                                    uint16_t vbucket,
                                                                    const char **msg) {
    RCPtr<VBucket> vb = getVBucket(vbucket);
    if (!(vb && vb->getState() == active)) {
        return PROTOCOL_BINARY_RESPONSE_NOT_MY_VBUCKET;
    }

    int bucket_num = vb->ht.bucket(key);
    LockHolder lh(vb->ht.getMutex(bucket_num));
    StoredValue *v = fetchValidValue(vb, key, bucket_num);

    protocol_binary_response_status rv(PROTOCOL_BINARY_RESPONSE_SUCCESS);

    if (v) {
        if (v->isResident()) {
            if (v->ejectValue(stats)) {
                ++stats.numValueEjects;
                ++stats.numNonResident;
                *msg = "Ejected.";
            } else {
                *msg = "Can't eject: Dirty or a small object.";
            }
        } else {
            *msg = "Already ejected.";
        }
    } else {
        *msg = "Not found.";
        rv = PROTOCOL_BINARY_RESPONSE_KEY_ENOENT;
    }

    return rv;
}

ENGINE_ERROR_CODE EventuallyPersistentStore::set(const Item &item,
                                                 const void *cookie,
                                                 bool force) {

    RCPtr<VBucket> vb = getVBucket(item.getVBucketId());
    if (!vb || vb->getState() == dead) {
        ++stats.numNotMyVBuckets;
        return ENGINE_NOT_MY_VBUCKET;
    } else if (vb->getState() == active) {
        // OK
    } else if(vb->getState() == replica && !force) {
        ++stats.numNotMyVBuckets;
        return ENGINE_NOT_MY_VBUCKET;
    } else if(vb->getState() == pending && !force) {
        if (vb->addPendingOp(cookie)) {
            return ENGINE_EWOULDBLOCK;
        }
    }

    bool cas_op = (item.getCas() != 0);

    mutation_type_t mtype = vb->ht.set(item, !force);

    switch(mtype) {
    case NOMEM:
        assert(!force);
        return ENGINE_ENOMEM;
        break;
    case INVALID_CAS:
    case IS_LOCKED:
        return ENGINE_KEY_EEXISTS;
        break;
    case WAS_DIRTY:
        // Do normal stuff, but don't enqueue dirty flags.
        break;
    case NOT_FOUND:
        if (cas_op) {
            return ENGINE_KEY_ENOENT;
        }
        // FALLTHROUGH
    case WAS_CLEAN:
        queueDirty(item.getKey(), item.getVBucketId(), queue_op_set);
        break;
    case INVALID_VBUCKET:
        return ENGINE_NOT_MY_VBUCKET;
        break;
    }

    return ENGINE_SUCCESS;
}

ENGINE_ERROR_CODE EventuallyPersistentStore::add(const Item &item,
                                                 const void *cookie)
{
    RCPtr<VBucket> vb = getVBucket(item.getVBucketId());
    if (!vb || vb->getState() == dead || vb->getState() == replica) {
        ++stats.numNotMyVBuckets;
        return ENGINE_NOT_MY_VBUCKET;
    } else if (vb->getState() == active) {
        // OK
    } else if(vb->getState() == pending) {
        if (vb->addPendingOp(cookie)) {
            return ENGINE_EWOULDBLOCK;
        }
    }

    if (item.getCas() != 0) {
        // Adding with a cas value doesn't make sense..
        return ENGINE_NOT_STORED;
    }

    switch (vb->ht.add(item)) {
    case ADD_NOMEM:
        return ENGINE_ENOMEM;
    case ADD_EXISTS:
        return ENGINE_NOT_STORED;
    case ADD_SUCCESS:
    case ADD_UNDEL:
        queueDirty(item.getKey(), item.getVBucketId(), queue_op_set);
    }
    return ENGINE_SUCCESS;
}

void EventuallyPersistentStore::completeSetVBState(uint16_t vbid, const std::string &key) {
    if (!underlying->setVBState(vbid, key)) {
        getLogger()->log(EXTENSION_LOG_DEBUG, NULL,
                             "Rescheduling a task to set the state of vbucket %d in disc\n", vbid);
        dispatcher->schedule(shared_ptr<DispatcherCallback>(new SetVBStateCallback(this, vbid, key)),
                             NULL, Priority::VBucketPersistPriority, 5, false);
    }
}

void EventuallyPersistentStore::setVBucketState(uint16_t vbid,
                                                vbucket_state_t to) {
    // Lock to prevent a race condition between a failed update and add.
    LockHolder lh(vbsetMutex);
    RCPtr<VBucket> vb = vbuckets.getBucket(vbid);
    if (vb) {
        vb->setState(to, engine.getServerApi());
        nonIODispatcher->schedule(shared_ptr<DispatcherCallback>
                                             (new NotifyVBStateChangeCallback(vb,
                                                                        engine.getServerApi())),
                                  NULL, Priority::NotifyVBStateChangePriority, 0, false);
        dispatcher->schedule(shared_ptr<DispatcherCallback>(new SetVBStateCallback(this, vb,
                                                                                   VBucket::toString(to))),
                             NULL, Priority::VBucketPersistPriority, 0, false);
    } else {
        RCPtr<VBucket> newvb(new VBucket(vbid, to, stats));
        vbuckets.addBucket(newvb);
    }
}

void EventuallyPersistentStore::completeVBucketDeletion(uint16_t vbid) {
    LockHolder lh(vbsetMutex);

    RCPtr<VBucket> vb = vbuckets.getBucket(vbid);
    if (!vb || vb->getState() == dead || vbuckets.isBucketDeletion(vbid)) {
        lh.unlock();
        BlockTimer timer(&stats.diskVBDelHisto);
        if (underlying->delVBucket(vbid)) {
            vbuckets.setBucketDeletion(vbid, false);
            ++stats.vbucketDeletions;
        } else {
            ++stats.vbucketDeletionFail;
            getLogger()->log(EXTENSION_LOG_DEBUG, NULL,
                             "Rescheduling a task to delete vbucket %d from disk\n", vbid);
            dispatcher->schedule(shared_ptr<DispatcherCallback>(new VBucketDeletionCallback(this, vbid)),
                                 NULL, Priority::VBucketDeletionPriority, 10, false);
        }
    }
}

bool EventuallyPersistentStore::deleteVBucket(uint16_t vbid) {
    // Lock to prevent a race condition between a failed update and add (and delete).
    LockHolder lh(vbsetMutex);
    bool rv(false);

    RCPtr<VBucket> vb = vbuckets.getBucket(vbid);
    if (vb && vb->getState() == dead) {
        lh.unlock();
        vbuckets.setBucketDeletion(vbid, true);
        HashTableStatVisitor statvis(vbuckets.removeBucket(vbid));
        stats.numNonResident.decr(statvis.numNonResident);
        stats.currentSize.decr(statvis.memSize);
        assert(stats.currentSize.get() < GIGANTOR);
        stats.totalCacheSize.decr(statvis.memSize);
        dispatcher->schedule(shared_ptr<DispatcherCallback>(new VBucketDeletionCallback(this, vbid)),
                             NULL, Priority::VBucketDeletionPriority, 0, false);
        rv = true;
    }
    return rv;
}

void EventuallyPersistentStore::completeBGFetch(const std::string &key,
                                                uint16_t vbucket,
                                                uint64_t rowid,
                                                const void *cookie,
                                                hrtime_t init, hrtime_t start) {
    --bgFetchQueue;
    ++stats.bg_fetched;
    std::stringstream ss;
    ss << "Completed a background fetch, now at " << bgFetchQueue.get()
       << std::endl;
    getLogger()->log(EXTENSION_LOG_DEBUG, NULL, ss.str().c_str());

    // Go find the data
    RememberingCallback<GetValue> gcb;

    underlying->get(key, rowid, gcb);
    gcb.waitForValue();
    assert(gcb.fired);

    // Lock to prevent a race condition between a fetch for restore and delete
    LockHolder lh(vbsetMutex);

    RCPtr<VBucket> vb = getVBucket(vbucket);
    if (vb && vb->getState() == active && gcb.val.getStatus() == ENGINE_SUCCESS) {
        int bucket_num = vb->ht.bucket(key);
        LockHolder vblh(vb->ht.getMutex(bucket_num));
        StoredValue *v = fetchValidValue(vb, key, bucket_num);

        if (v) {
            if (v->restoreValue(gcb.val.getValue()->getValue(), stats)) {
                --stats.numNonResident;
            }
        }
    }

    lh.unlock();

    hrtime_t stop = gethrtime();

    if (stop > start && start > init) {
        // skip the measurement if the counter wrapped...
        ++stats.bgNumOperations;
        hrtime_t w = (start - init) / 1000;
        stats.bgWaitHisto.add(w);
        stats.bgWait += w;
        stats.bgMinWait.setIfLess(w);
        stats.bgMaxWait.setIfBigger(w);

        hrtime_t l = (stop - start) / 1000;
        stats.bgLoadHisto.add(l);
        stats.bgLoad += l;
        stats.bgMinLoad.setIfLess(l);
        stats.bgMaxLoad.setIfBigger(l);
    }

    engine.getServerApi()->cookie->notify_io_complete(cookie, gcb.val.getStatus());
    delete gcb.val.getValue();
}

void EventuallyPersistentStore::bgFetch(const std::string &key,
                                        uint16_t vbucket,
                                        uint64_t rowid,
                                        const void *cookie) {
    shared_ptr<BGFetchCallback> dcb(new BGFetchCallback(this, key,
                                                        vbucket, rowid, cookie));
    ++bgFetchQueue;
    assert(bgFetchQueue > 0);
    std::stringstream ss;
    ss << "Queued a background fetch, now at " << bgFetchQueue.get()
       << std::endl;
    getLogger()->log(EXTENSION_LOG_DEBUG, NULL, ss.str().c_str());
    dispatcher->schedule(dcb, NULL, Priority::BgFetcherPriority, bgFetchDelay);
}

GetValue EventuallyPersistentStore::get(const std::string &key,
                                        uint16_t vbucket,
                                        const void *cookie,
                                        bool queueBG, bool honorStates) {
    RCPtr<VBucket> vb = getVBucket(vbucket);
    if (!vb) {
        ++stats.numNotMyVBuckets;
        return GetValue(NULL, ENGINE_NOT_MY_VBUCKET);
    } else if (honorStates && vb->getState() == dead) {
        ++stats.numNotMyVBuckets;
        return GetValue(NULL, ENGINE_NOT_MY_VBUCKET);
    } else if (vb->getState() == active) {
        // OK
    } else if(honorStates && vb->getState() == replica) {
        ++stats.numNotMyVBuckets;
        return GetValue(NULL, ENGINE_NOT_MY_VBUCKET);
    } else if(honorStates && vb->getState() == pending) {
        if (vb->addPendingOp(cookie)) {
            return GetValue(NULL, ENGINE_EWOULDBLOCK);
        }
    }

    int bucket_num = vb->ht.bucket(key);
    LockHolder lh(vb->ht.getMutex(bucket_num));
    StoredValue *v = fetchValidValue(vb, key, bucket_num);

    if (v) {
        // If the value is not resident, wait for it...
        if (!v->isResident()) {
            if (queueBG) {
                bgFetch(key, vbucket, v->getId(), cookie);
            }
            return GetValue(NULL, ENGINE_EWOULDBLOCK, v->getId());
        }

        // return an invalid cas value if the item is locked
        uint64_t icas = v->isLocked(ep_current_time())
            ? static_cast<uint64_t>(-1)
            : v->getCas();
        GetValue rv(new Item(v->getKey(), v->getFlags(), v->getExptime(),
                             v->getValue(), icas, v->getId(), vbucket),
                    ENGINE_SUCCESS, v->getId());
        return rv;
    } else {
        GetValue rv;
        return rv;
    }
}

ENGINE_ERROR_CODE
EventuallyPersistentStore::getFromUnderlying(const std::string &key,
                                             uint16_t vbucket,
                                             const void *cookie,
                                             shared_ptr<Callback<GetValue> > cb) {
    RCPtr<VBucket> vb = getVBucket(vbucket);
    if (!vb || vb->getState() == dead) {
        ++stats.numNotMyVBuckets;
        return ENGINE_NOT_MY_VBUCKET;
    } else if (vb->getState() == active) {
        // OK
    } else if (vb->getState() == replica) {
        ++stats.numNotMyVBuckets;
        return ENGINE_NOT_MY_VBUCKET;
    } else if (vb->getState() == pending) {
        if (vb->addPendingOp(cookie)) {
            return ENGINE_EWOULDBLOCK;
        }
    }

    int bucket_num = vb->ht.bucket(key);
    LockHolder lh(vb->ht.getMutex(bucket_num));
    StoredValue *v = fetchValidValue(vb, key, bucket_num);

    if (v) {
        shared_ptr<VKeyStatBGFetchCallback> dcb(new VKeyStatBGFetchCallback(this, key,
                                                                            vbucket,
                                                                            v->getId(),
                                                                            cookie, cb));
        ++bgFetchQueue;
        assert(bgFetchQueue > 0);
        dispatcher->schedule(dcb, NULL, Priority::VKeyStatBgFetcherPriority, bgFetchDelay);
        return ENGINE_EWOULDBLOCK;
    } else {
        return ENGINE_KEY_ENOENT;
    }
}

bool EventuallyPersistentStore::getLocked(const std::string &key,
                                          uint16_t vbucket,
                                          Callback<GetValue> &cb,
                                          rel_time_t currentTime,
                                          uint32_t lockTimeout) {
    RCPtr<VBucket> vb = getVBucket(vbucket, active);
    if (!vb) {
        ++stats.numNotMyVBuckets;
        GetValue rv(NULL, ENGINE_NOT_MY_VBUCKET);
        cb.callback(rv);
        return false;
    }

    int bucket_num = vb->ht.bucket(key);
    LockHolder lh(vb->ht.getMutex(bucket_num));
    StoredValue *v = fetchValidValue(vb, key, bucket_num);

    if (v) {
        if (v->isLocked(currentTime)) {
            GetValue rv;
            cb.callback(rv);
            return false;
        }

        // acquire lock and increment cas value

        v->lock(currentTime + lockTimeout);

        Item *it = new Item(v->getKey(), v->getFlags(), v->getExptime(),
                            v->getValue(), v->getCas());

        it->setCas();
        v->setCas(it->getCas());

        GetValue rv(it);
        cb.callback(rv);

    } else {
        GetValue rv;
        cb.callback(rv);
    }
    return true;
}

bool EventuallyPersistentStore::getKeyStats(const std::string &key,
                                            uint16_t vbucket,
                                            struct key_stats &kstats)
{
    RCPtr<VBucket> vb = getVBucket(vbucket, active);
    if (!vb) {
        return false;
    }

    bool found = false;
    int bucket_num = vb->ht.bucket(key);
    LockHolder lh(vb->ht.getMutex(bucket_num));
    StoredValue *v = fetchValidValue(vb, key, bucket_num);

    found = (v != NULL);
    if (found) {
        kstats.dirty = v->isDirty();
        kstats.exptime = v->getExptime();
        kstats.flags = v->getFlags();
        kstats.cas = v->getCas();
        // TODO:  Know this somehow.
        kstats.dirtied = 0; // v->getDirtied();
        kstats.data_age = v->getDataAge();
        kstats.last_modification_time = ep_abs_time(v->getDataAge());
    }
    return found;
}

void EventuallyPersistentStore::setMinDataAge(int to) {
    stats.min_data_age.set(to);
}

void EventuallyPersistentStore::setQueueAgeCap(int to) {
    stats.queue_age_cap.set(to);
}

ENGINE_ERROR_CODE EventuallyPersistentStore::del(const std::string &key,
                                                 uint16_t vbucket,
                                                 const void *cookie) {
    RCPtr<VBucket> vb = getVBucket(vbucket);
    if (!vb || vb->getState() == dead) {
        ++stats.numNotMyVBuckets;
        return ENGINE_NOT_MY_VBUCKET;
    } else if (vb->getState() == active) {
        // OK
    } else if(vb->getState() == replica) {
        ++stats.numNotMyVBuckets;
        return ENGINE_NOT_MY_VBUCKET;
    } else if(vb->getState() == pending) {
        if (vb->addPendingOp(cookie)) {
            return ENGINE_EWOULDBLOCK;
        }
    }

    mutation_type_t delrv = vb->ht.softDelete(key);
    ENGINE_ERROR_CODE rv = delrv == NOT_FOUND ? ENGINE_KEY_ENOENT : ENGINE_SUCCESS;

    if (delrv == WAS_CLEAN) {
        queueDirty(key, vbucket, queue_op_del);
    }
    return rv;
}

void EventuallyPersistentStore::reset() {
    std::vector<int> buckets = vbuckets.getBuckets();
    std::vector<int>::iterator it;
    for (it = buckets.begin(); it != buckets.end(); ++it) {
        RCPtr<VBucket> vb = getVBucket(*it, active);
        if (vb) {
            HashTableStatVisitor statvis;
            vb->ht.visit(statvis);
            vb->ht.clear();
            stats.numNonResident.decr(statvis.numNonResident);
            stats.currentSize.decr(statvis.memSize);
            assert(stats.currentSize.get() < GIGANTOR);
            stats.totalCacheSize.decr(statvis.memSize);
        }
    }

    queueDirty("", 0, queue_op_flush);
}

std::queue<QueuedItem>* EventuallyPersistentStore::beginFlush() {
    std::queue<QueuedItem> *rv(NULL);
    if (towrite.empty() && writing.empty()) {
        stats.dirtyAge = 0;
    } else {
        assert(underlying);
        towrite.getAll(writing);
        stats.flusher_todo.set(writing.size());
        stats.queue_size.set(towrite.size());
        getLogger()->log(EXTENSION_LOG_DEBUG, NULL,
                         "Flushing %d items with %d still in queue\n",
                         writing.size(), towrite.size());
        rv = &writing;
    }
    return rv;
}

void EventuallyPersistentStore::completeFlush(std::queue<QueuedItem> *rej,
                                              rel_time_t flush_start) {
    // Requeue the rejects.
    stats.queue_size.incr(rej->size());
    while (!rej->empty()) {
        writing.push(rej->front());
        rej->pop();
    }

    stats.queue_size.set(towrite.size() + writing.size());
    rel_time_t complete_time = ep_current_time();
    stats.flushDuration.set(complete_time - flush_start);
    stats.flushDurationHighWat.set(std::max(stats.flushDuration.get(),
                                            stats.flushDurationHighWat.get()));
    stats.cumulativeFlushTime.incr(complete_time - flush_start);
}

int EventuallyPersistentStore::flushSome(std::queue<QueuedItem> *q,
                                         std::queue<QueuedItem> *rejectQueue) {
    tctx.enter();
    int tsz = tctx.remaining();
    int oldest = stats.min_data_age;
    int completed(0);
    for (completed = 0; completed < tsz && !q->empty() && bgFetchQueue == 0; ++completed) {
        int n = flushOne(q, rejectQueue);
        if (n != 0 && n < oldest) {
            oldest = n;
        }
    }
    if (bgFetchQueue > 0) {
        ++stats.flusherPreempts;
    } else {
        tctx.commit();
    }
    tctx.leave(completed);
    return oldest;
}

// This class exists to create a closure around a few variables within
// EventuallyPersistentStore::flushOne so that an object can be
// requeued in case of failure to store in the underlying layer.

class PersistenceCallback : public Callback<mutation_result>,
                            public Callback<int> {
public:

    PersistenceCallback(const QueuedItem &qi, std::queue<QueuedItem> *q,
                        EventuallyPersistentStore *st,
                        rel_time_t qd, rel_time_t d, EPStats *s, uint64_t fv) :
        queuedItem(qi), rq(q), store(st), queued(qd), dirtied(d), stats(s),
        flushValidity(fv) {
        assert(rq);
        assert(s);
    }

    // This callback is invoked for set only.
    void callback(mutation_result &value) {
        if (value.first == 1) {
            if (value.second > 0) {
                ++stats->newItems;
                setId(value.second);
            }
            RCPtr<VBucket> vb = store->getVBucket(queuedItem.getVBucketId());
            if (vb && vb->getState() != active) {
                int bucket_num = vb->ht.bucket(queuedItem.getKey());
                LockHolder lh(vb->ht.getMutex(bucket_num));
                StoredValue *v = store->fetchValidValue(vb, queuedItem.getKey(),
                                                        bucket_num, true);
                double current = static_cast<double>(StoredValue::getCurrentSize(*stats));
                double lower = static_cast<double>(stats->mem_low_wat);
                if (v && current > lower) {
                    v->ejectValue(*stats);
                }
            }
        } else {
            // If the return was 0 here, we're in a bad state because
            // we do not know the rowid of this object.
<<<<<<< HEAD
            // If a flush occurred, then it's OK to not know about this object
            assert(!(value.first == 0 && flushValid()));
            redirty();
=======
            if (value.first == 0) {
                getLogger()->log(EXTENSION_LOG_WARNING, NULL,
                                 "Persisting vb%d, returned 0 updates for ``%s''\n",
                                 queuedItem.getVBucketId(), queuedItem.getKey().c_str());
            } else {
                redirty();
            }
>>>>>>> ad0bc29b
        }
    }

    // This callback is invoked for deletions only.
    //
    // The boolean indicates whether the underlying storage
    // successfully deleted the item.
    void callback(int &value) {
        // > 1 would be bad.  We were only trying to delete one row.
        assert(value < 2);
        // -1 means fail
        // 1 means we deleted one row
        // 0 means we did not delete a row, but did not fail (did not exist)
        if (value >= 0) {
            if (value > 0) {
                ++stats->delItems;
            }
            // We have succesfully removed an item from the disk, we
            // may now remove it from the hash table.
            RCPtr<VBucket> vb = store->getVBucket(queuedItem.getVBucketId());
            if (vb) {
                int bucket_num = vb->ht.bucket(queuedItem.getKey());
                LockHolder lh(vb->ht.getMutex(bucket_num));
                StoredValue *v = store->fetchValidValue(vb, queuedItem.getKey(),
                                                        bucket_num, true);

                if (v && v->isDeleted()) {
                    bool deleted = vb->ht.unlocked_del(queuedItem.getKey(),
                                                       bucket_num);
                    assert(deleted);
                } else if (v) {
                    v->clearId();
                }
            }
        } else {
            redirty();
        }
    }

private:

    bool flushValid() {
        RCPtr<VBucket> vb = store->getVBucket(queuedItem.getVBucketId());
        return !vb || vb->ht.getFlushValidity() == flushValidity;
    }

    void setId(int64_t id) {
        bool did = store->invokeOnLockedStoredValue(queuedItem.getKey(),
                                                    queuedItem.getVBucketId(),
                                                    std::mem_fun(&StoredValue::setId),
                                                    id);
<<<<<<< HEAD
        assert(did || !flushValid());
=======
        if (!did) {
            getLogger()->log(EXTENSION_LOG_WARNING, NULL,
                             "Failed to set id on vb%d ``%s''\n",
                             queuedItem.getVBucketId(), queuedItem.getKey().c_str());
        }
>>>>>>> ad0bc29b
    }

    void redirty() {
        stats->memOverhead.incr(queuedItem.size());
        assert(stats->memOverhead.get() < GIGANTOR);
        ++stats->flushFailed;
        store->invokeOnLockedStoredValue(queuedItem.getKey(),
                                         queuedItem.getVBucketId(),
                                         std::mem_fun(&StoredValue::reDirty),
                                         dirtied);
        rq->push(queuedItem);
    }

    const QueuedItem queuedItem;
    std::queue<QueuedItem> *rq;
    EventuallyPersistentStore *store;
    rel_time_t queued;
    rel_time_t dirtied;
    EPStats *stats;
    uint64_t flushValidity;
    DISALLOW_COPY_AND_ASSIGN(PersistenceCallback);
};

int EventuallyPersistentStore::flushOneDeleteAll() {
    underlying->reset();
    return 1;
}

// While I actually know whether a delete or set was intended, I'm
// still a bit better off running the older code that figures it out
// based on what's in memory.
int EventuallyPersistentStore::flushOneDelOrSet(QueuedItem &qi,
                                           std::queue<QueuedItem> *rejectQueue) {

    RCPtr<VBucket> vb = getVBucket(qi.getVBucketId());
    if (!vb) {
        return 0;
    }

    int bucket_num = vb->ht.bucket(qi.getKey());
    LockHolder lh(vb->ht.getMutex(bucket_num));
    uint64_t flushValidity = vb->ht.getFlushValidity();
    StoredValue *v = fetchValidValue(vb, qi.getKey(), bucket_num, true);

    int64_t rowid = v != NULL ? v->getId() : -1;
    bool found = v != NULL;
    bool deleted = found && v->isDeleted();
    bool isDirty = found && v->isDirty();
    Item *val = NULL;
    rel_time_t queued(qi.getDirtied()), dirtied(0);

    int ret = 0;

    if (isDirty && v->isExpired(ep_real_time() + engine.getItemExpiryWindow())) {
        ++stats.flushExpired;
        v->markClean(&dirtied);
        isDirty = false;
    }

    if (isDirty) {
        v->markClean(&dirtied);
        // Calculate stats if this had a positive time.
        rel_time_t now = ep_current_time();
        int dataAge = now - dirtied;
        int dirtyAge = now - queued;
        bool eligible = true;

        if (v->isPendingId()) {
            eligible = false;
        } else if (dirtyAge > stats.queue_age_cap.get()) {
            ++stats.tooOld;
        } else if (dataAge < stats.min_data_age.get()) {
            eligible = false;
            // Skip this one.  It's too young.
            ret = stats.min_data_age.get() - dataAge;
            ++stats.tooYoung;
        }

        if (eligible) {
            assert(dirtyAge < (86400 * 30));
            stats.dirtyAge.set(dirtyAge);
            stats.dataAge.set(dataAge);
            stats.dirtyAgeHighWat.set(std::max(stats.dirtyAge.get(),
                                               stats.dirtyAgeHighWat.get()));
            stats.dataAgeHighWat.set(std::max(stats.dataAge.get(),
                                              stats.dataAgeHighWat.get()));
            // Copy it for the duration.
            if (!deleted) {
                assert(rowid == v->getId());
                val = new Item(qi.getKey(), v->getFlags(), v->getExptime(),
                               v->getValue(), v->getCas(), rowid,
                               qi.getVBucketId());
            }

            if (rowid == -1) {
                v->setPendingId();
            }
        } else {
            isDirty = false;
            v->reDirty(dirtied);
            rejectQueue->push(qi);
            stats.memOverhead.incr(qi.size());
            assert(stats.memOverhead.get() < GIGANTOR);
        }
    }

    lh.unlock();

    if (isDirty && !deleted) {
        // If vbucket deletion is currently being flushed, don't flush a set operation,
        // but requeue a set operation to a flusher to avoid duplicate items on disk
        if (vbuckets.isBucketDeletion(qi.getVBucketId())) {
            towrite.push(qi);
            stats.memOverhead.incr(qi.size());
            assert(stats.memOverhead.get() < GIGANTOR);
            ++stats.totalEnqueued;
            stats.queue_size = towrite.size();
        } else {
            BlockTimer timer(rowid == -1 ? &stats.diskInsertHisto : &stats.diskUpdateHisto);
            PersistenceCallback cb(qi, rejectQueue, this, queued,
                                   dirtied, &stats, flushValidity);
            underlying->set(*val, cb);
        }
    } else if (deleted) {
        BlockTimer timer(&stats.diskDelHisto);
        PersistenceCallback cb(qi, rejectQueue, this, queued,
                               dirtied, &stats, flushValidity);
        if (rowid > 0) {
            underlying->del(qi.getKey(), rowid, cb);
        } else {
            // bypass deletion if missing items, but still call the
            // deletion callback for clean cleanup.
            int affected(0);
            cb.callback(affected);
        }
    }

    if (val != NULL) {
        delete val;
    }

    return ret;
}

int EventuallyPersistentStore::flushOne(std::queue<QueuedItem> *q,
                                        std::queue<QueuedItem> *rejectQueue) {

    QueuedItem qi = q->front();
    q->pop();
    stats.memOverhead.decr(qi.size());
    assert(stats.memOverhead.get() < GIGANTOR);
    stats.flusher_todo--;

    int rv = 0;
    switch (qi.getOperation()) {
    case queue_op_flush:
        rv = flushOneDeleteAll();
        break;
    case queue_op_set:
        // FALLTHROUGH
    case queue_op_del:
        rv = flushOneDelOrSet(qi, rejectQueue);
        break;
    }

    return rv;

}

void EventuallyPersistentStore::queueDirty(const std::string &key, uint16_t vbid,
                                           enum queue_operation op) {
    if (doPersistence) {
        // Assume locked.
        QueuedItem qi(key, vbid, op);
        towrite.push(qi);
        stats.memOverhead.incr(qi.size());
        assert(stats.memOverhead.get() < GIGANTOR);
        ++stats.totalEnqueued;
        stats.queue_size = towrite.size();
    }
}

void LoadStorageKVPairCallback::initVBucket(uint16_t vbid,
                                            vbucket_state_t state) {
    RCPtr<VBucket> vb = vbuckets.getBucket(vbid);
    if (!vb) {
        vb.reset(new VBucket(vbid, state, stats));
        vbuckets.addBucket(vb);
    }
}

void LoadStorageKVPairCallback::callback(GetValue &val) {
    Item *i = val.getValue();
    if (i != NULL) {
        RCPtr<VBucket> vb = vbuckets.getBucket(i->getVBucketId());
        if (!vb) {
            vb.reset(new VBucket(i->getVBucketId(), pending, stats));
            vbuckets.addBucket(vb);
        }
        bool retain(shouldBeResident());
        bool succeeded(false);

        switch (vb->ht.add(*i, false, retain)) {
        case ADD_SUCCESS:
        case ADD_UNDEL:
            // Yay
            succeeded = true;
            break;
        case ADD_EXISTS:
            // Boo
            getLogger()->log(EXTENSION_LOG_WARNING, NULL,
                             "Warmup dataload error: Duplicate key: %s.\n",
                             i->getKey().c_str());
            ++stats.warmDups;
            succeeded = true;
            break;
        case ADD_NOMEM:
            if (hasPurged) {
                if (++stats.warmOOM == 1) {
                    getLogger()->log(EXTENSION_LOG_WARNING, NULL,
                                     "Warmup dataload failure: max_size too low.\n");
                }
            } else {
                getLogger()->log(EXTENSION_LOG_WARNING, NULL,
                                 "Emergency startup purge to free space for load.\n");
                purge();
                // Try that item again.
                switch(vb->ht.add(*i, false, retain)) {
                case ADD_SUCCESS:
                case ADD_UNDEL:
                    succeeded = true;
                    break;
                case ADD_EXISTS:
                    getLogger()->log(EXTENSION_LOG_WARNING, NULL,
                                     "Warmup dataload error: Duplicate key: %s.\n",
                                     i->getKey().c_str());
                    ++stats.warmDups;
                    succeeded = true;
                    break;
                case ADD_NOMEM:
                    getLogger()->log(EXTENSION_LOG_WARNING, NULL,
                                     "Cannot store an item after emergency purge.\n");
                    ++stats.warmOOM;
                    break;
                default:
                    abort();
                }
            }
            break;
        default:
            abort();
        }

        if (succeeded && !retain) {
            ++stats.numValueEjects;
            ++stats.numNonResident;
        }

        delete i;
    }
    ++stats.warmedUp;
}

void LoadStorageKVPairCallback::purge() {

    class EmergencyPurgeVisitor : public HashTableVisitor {
    public:
        EmergencyPurgeVisitor(EPStats &s) : stats(s) {}

        void visit(StoredValue *v) {
            if (v->ejectValue(stats)) {
                ++stats.numValueEjects;
                ++stats.numNonResident;
            }
        }
    private:
        EPStats &stats;
    };

    std::vector<int> vbucketIds(vbuckets.getBuckets());
    std::vector<int>::iterator it;
    EmergencyPurgeVisitor epv(stats);
    for (it = vbucketIds.begin(); it != vbucketIds.end(); ++it) {
        int vbid = *it;
        RCPtr<VBucket> vb = vbuckets.getBucket(vbid);
        if (vb) {
            vb->ht.visit(epv);
        }
    }
    hasPurged = true;
}

void TransactionContext::enter() {
    if (!intxn) {
        underlying->begin();
        _remaining = txnSize.get();
        intxn = true;
    }
}

void TransactionContext::leave(int completed) {
    _remaining -= completed;
    if (remaining() <= 0 && intxn) {
        commit();
    }
}

void TransactionContext::commit() {
    BlockTimer timer(&stats.diskCommitHisto);
    rel_time_t cstart = ep_current_time();
    while (!underlying->commit()) {
        sleep(1);
        ++stats.commitFailed;
    }
    ++stats.flusherCommits;
    rel_time_t complete_time = ep_current_time();

    stats.commit_time.set(complete_time - cstart);
    stats.cumulativeCommitTime.incr(complete_time - cstart);
    intxn = false;
}<|MERGE_RESOLUTION|>--- conflicted
+++ resolved
@@ -903,11 +903,6 @@
         } else {
             // If the return was 0 here, we're in a bad state because
             // we do not know the rowid of this object.
-<<<<<<< HEAD
-            // If a flush occurred, then it's OK to not know about this object
-            assert(!(value.first == 0 && flushValid()));
-            redirty();
-=======
             if (value.first == 0) {
                 getLogger()->log(EXTENSION_LOG_WARNING, NULL,
                                  "Persisting vb%d, returned 0 updates for ``%s''\n",
@@ -915,7 +910,6 @@
             } else {
                 redirty();
             }
->>>>>>> ad0bc29b
         }
     }
 
@@ -967,15 +961,11 @@
                                                     queuedItem.getVBucketId(),
                                                     std::mem_fun(&StoredValue::setId),
                                                     id);
-<<<<<<< HEAD
-        assert(did || !flushValid());
-=======
         if (!did) {
             getLogger()->log(EXTENSION_LOG_WARNING, NULL,
                              "Failed to set id on vb%d ``%s''\n",
                              queuedItem.getVBucketId(), queuedItem.getKey().c_str());
         }
->>>>>>> ad0bc29b
     }
 
     void redirty() {
