/* -*- Mode: C++; tab-width: 4; c-basic-offset: 4; indent-tabs-mode: nil -*- */
/*
 *     Copyright 2010 NorthScale, Inc.
 *
 *   Licensed under the Apache License, Version 2.0 (the "License");
 *   you may not use this file except in compliance with the License.
 *   You may obtain a copy of the License at
 *
 *       http://www.apache.org/licenses/LICENSE-2.0
 *
 *   Unless required by applicable law or agreed to in writing, software
 *   distributed under the License is distributed on an "AS IS" BASIS,
 *   WITHOUT WARRANTIES OR CONDITIONS OF ANY KIND, either express or implied.
 *   See the License for the specific language governing permissions and
 *   limitations under the License.
 */

#include "config.h"
#include "ep_engine.h"
#include "dispatcher.hh"

static void notifyReplicatedItems(std::list<TapLogElement>::iterator from,
                                  std::list<TapLogElement>::iterator to,
                                  EventuallyPersistentEngine &engine);

Atomic<uint64_t> TapConnection::tapCounter(1);


TapConnection::TapConnection(EventuallyPersistentEngine &theEngine,
              const void *c, const std::string &n) :
    engine(theEngine),
    cookie(c),
    name(n),
    created(ep_current_time()),
    expiryTime((rel_time_t)-1),
    connected(true),
    disconnect(false),
    supportAck(false),
    supportCheckpointSync(false),
    reserved(false),
    stats(engine.getEpStats()) { /* EMPTY */ }

const void *TapConnection::getCookie() const {
    return cookie;
}

void TapConnection::releaseReference(bool force)
{
    if (force || reserved) {
        engine.getServerApi()->cookie->release(cookie);
        setReserved(false);
    }
}

class TapConfigChangeListener : public ValueChangedListener {
public:
    TapConfigChangeListener(TapConfig &c) : config(c) {
        // EMPTY
    }

    virtual void sizeValueChanged(const std::string &key, size_t value) {
        if (key.compare("tap_ack_grace_period") == 0) {
            config.setAckGracePeriod(value);
        } else if (key.compare("tap_ack_initial_sequence_number") == 0) {
            config.setAckInitialSequenceNumber(value);
        } else if (key.compare("tap_ack_interval") == 0) {
            config.setAckInterval(value);
        } else if (key.compare("tap_ack_window_size") == 0) {
            config.setAckWindowSize(value);
        } else if (key.compare("tap_bg_max_pending") == 0) {
            config.setBgMaxPending(value);
        } else if (key.compare("tap_backlog_limit") == 0) {
            config.setBackfillBacklogLimit(value);
        }
    }

    virtual void floatValueChanged(const std::string &key, float value) {
        if (key.compare("tap_backoff_period") == 0) {
            config.setBackoffSleepTime(value);
        } else if (key.compare("tap_requeue_sleep_time") == 0) {
            config.setRequeueSleepTime(value);
        } else if (key.compare("tap_backfill_resident") == 0) {
            config.setBackfillResidentThreshold(value);
        }
    }

private:
    TapConfig &config;
};

TapConfig::TapConfig(EventuallyPersistentEngine &e)
    : engine(e)
{
    Configuration &config = engine.getConfiguration();
    ackWindowSize = config.getTapAckWindowSize();
    ackInterval = config.getTapAckInterval();
    ackGracePeriod = config.getTapAckGracePeriod();
    ackInitialSequenceNumber = config.getTapAckInitialSequenceNumber();
    bgMaxPending = config.getTapBgMaxPending();
    backoffSleepTime = config.getTapBackoffPeriod();
    requeueSleepTime = config.getTapRequeueSleepTime();
    backfillBacklogLimit = config.getTapBacklogLimit();
    backfillResidentThreshold = config.getTapBackfillResident();
}

void TapConfig::addConfigChangeListener(EventuallyPersistentEngine &engine) {
    Configuration &configuration = engine.getConfiguration();
    configuration.addValueChangedListener("tap_ack_grace_period",
                              new TapConfigChangeListener(engine.getTapConfig()));
    configuration.addValueChangedListener("tap_ack_initial_sequence_number",
                              new TapConfigChangeListener(engine.getTapConfig()));
    configuration.addValueChangedListener("tap_ack_interval",
                              new TapConfigChangeListener(engine.getTapConfig()));
    configuration.addValueChangedListener("tap_ack_window_size",
                              new TapConfigChangeListener(engine.getTapConfig()));
    configuration.addValueChangedListener("tap_bg_max_pending",
                              new TapConfigChangeListener(engine.getTapConfig()));
    configuration.addValueChangedListener("tap_backoff_period",
                              new TapConfigChangeListener(engine.getTapConfig()));
    configuration.addValueChangedListener("tap_requeue_sleep_time",
                              new TapConfigChangeListener(engine.getTapConfig()));
    configuration.addValueChangedListener("tap_backlog_limit",
                              new TapConfigChangeListener(engine.getTapConfig()));
    configuration.addValueChangedListener("tap_backfill_resident",
                              new TapConfigChangeListener(engine.getTapConfig()));
}

TapProducer::TapProducer(EventuallyPersistentEngine &theEngine,
                         const void *c,
                         const std::string &n,
                         uint32_t f):
    TapConnection(theEngine, c, n),
    queue(NULL),
    queueSize(0),
    flags(f),
    recordsFetched(0),
    pendingFlush(false),
    reconnects(0),
    paused(false),
    backfillAge(0),
    dumpQueue(false),
    doTakeOver(false),
    takeOverCompletionPhase(false),
    doRunBackfill(false),
    backfillCompleted(true),
    pendingBackfillCounter(0),
    diskBackfillCounter(0),
    vbucketFilter(),
    vBucketHighPriority(),
    vBucketLowPriority(),
    queueMemSize(0),
    queueFill(0),
    queueDrain(0),
<<<<<<< HEAD
    seqno(theEngine.getTapConfig().getAckInitialSequenceNumber()),
    seqnoReceived(theEngine.getTapConfig().getAckInitialSequenceNumber() - 1),
    seqnoAckRequested(theEngine.getTapConfig().getAckInitialSequenceNumber() - 1),
=======
    seqno(initialAckSequenceNumber),
    seqnoReceived(initialAckSequenceNumber - 1),
    seqnoAckRequested(initialAckSequenceNumber - 1),
>>>>>>> 150a04ad
    notifySent(false),
    suspended(false),
    registeredTAPClient(false),
    lastMsgTime(ep_current_time()),
    isLastAckSucceed(false),
    isSeqNumRotated(false),
    numNoops(0)
{
    evaluateFlags();
    queue = new std::list<queued_item>;

    if (supportAck) {
        expiryTime = ep_current_time() + engine.getTapConfig().getAckGracePeriod();
    }

    if (cookie != NULL) {
        setReserved(true);
    }
}

void TapProducer::evaluateFlags()
{
    std::stringstream ss;

    if (flags & TAP_CONNECT_FLAG_DUMP) {
        dumpQueue = true;
        ss << ",dump";
    }

    if (flags & TAP_CONNECT_SUPPORT_ACK) {
        TapVBucketEvent hi(TAP_OPAQUE, 0, (vbucket_state_t)htonl(TAP_OPAQUE_ENABLE_AUTO_NACK));
        addVBucketHighPriority(hi);
        supportAck = true;
        ss << ",ack";
    }

    if (flags & TAP_CONNECT_FLAG_BACKFILL) {
        ss << ",backfill";
    }

    if (flags & TAP_CONNECT_FLAG_LIST_VBUCKETS) {
        ss << ",vblist";
    }

    if (flags & TAP_CONNECT_FLAG_TAKEOVER_VBUCKETS) {
        ss << ",takeover";
    }

    if (flags & TAP_CONNECT_CHECKPOINT) {
        TapVBucketEvent event(TAP_OPAQUE, 0,
                              (vbucket_state_t)htonl(TAP_OPAQUE_ENABLE_CHECKPOINT_SYNC));
        addVBucketHighPriority(event);
        supportCheckpointSync = true;
        ss << ",checkpoints";
    }

    if (ss.str().length() > 0) {
        std::stringstream m;
        m.setf(std::ios::hex);
        m << flags << " (" << ss.str().substr(1) << ")";
        flagsText.assign(m.str());
    }
}

void TapProducer::setBackfillAge(uint64_t age, bool reconnect) {
    if (reconnect) {
        if (!(flags & TAP_CONNECT_FLAG_BACKFILL)) {
            age = backfillAge;
        }

        if (age == backfillAge) {
            // we didn't change the critera...
            return;
        }
    }

    if (flags & TAP_CONNECT_FLAG_BACKFILL) {
        backfillAge = age;
    }
}

void TapProducer::setVBucketFilter(const std::vector<uint16_t> &vbuckets)
{
    LockHolder lh(queueLock);
    VBucketFilter diff;

    // time to join the filters..
    if (flags & TAP_CONNECT_FLAG_LIST_VBUCKETS) {
        VBucketFilter filter(vbuckets);
        diff = vbucketFilter.filter_diff(filter);

        const std::vector<uint16_t> &vec = diff.getVector();
        const VBucketMap &vbMap = engine.getEpStore()->getVBuckets();
        // Remove TAP cursors from the vbuckets that don't belong to the new vbucket filter.
        for (std::vector<uint16_t>::const_iterator it = vec.begin(); it != vec.end(); ++it) {
            if (vbucketFilter(*it)) {
                RCPtr<VBucket> vb = vbMap.getBucket(*it);
                if (!vb) {
                    continue;
                }
                if (!registeredTAPClient) {
                    vb->checkpointManager.removeTAPCursor(name);
                }
            }
        }

        std::stringstream ss;
        ss << getName().c_str() << ": Changing the vbucket filter from "
           << vbucketFilter << " to "
           << filter << " (diff: " << diff << ")" << std::endl;
        getLogger()->log(EXTENSION_LOG_DEBUG, NULL,
                         ss.str().c_str());
        vbucketFilter = filter;

        std::stringstream f;
        f << vbucketFilter;
        filterText.assign(f.str());
    }

    // Note that we do re-evaluete all entries when we suck them out of the
    // queue to send them..
    if (flags & TAP_CONNECT_FLAG_TAKEOVER_VBUCKETS) {
        std::list<TapVBucketEvent> nonVBucketOpaqueMessages;
        std::list<TapVBucketEvent> vBucketOpaqueMessages;
        // Clear vbucket state change messages with a higher priority.
        while (!vBucketHighPriority.empty()) {
            TapVBucketEvent msg = vBucketHighPriority.front();
            vBucketHighPriority.pop();
            if (msg.event == TAP_OPAQUE) {
                uint32_t opaqueCode = (uint32_t) msg.state;
                if (opaqueCode == htonl(TAP_OPAQUE_ENABLE_AUTO_NACK) ||
                    opaqueCode == htonl(TAP_OPAQUE_ENABLE_CHECKPOINT_SYNC)) {
                    nonVBucketOpaqueMessages.push_back(msg);
                } else {
                    vBucketOpaqueMessages.push_back(msg);
                }
            }
        }

        // Add non-vbucket opaque messages back to the high priority queue.
        std::list<TapVBucketEvent>::iterator iter = nonVBucketOpaqueMessages.begin();
        while (iter != nonVBucketOpaqueMessages.end()) {
            addVBucketHighPriority_UNLOCKED(*iter);
            ++iter;
        }

        // Clear vbucket state changes messages with a lower priority.
        while (!vBucketLowPriority.empty()) {
            vBucketLowPriority.pop();
        }

        // Add new vbucket state change messages with a higher or lower priority.
        const std::vector<uint16_t> &vec = vbucketFilter.getVector();
        for (std::vector<uint16_t>::const_iterator it = vec.begin();
             it != vec.end(); ++it) {
            TapVBucketEvent hi(TAP_VBUCKET_SET, *it, vbucket_state_pending);
            TapVBucketEvent lo(TAP_VBUCKET_SET, *it, vbucket_state_active);
            addVBucketHighPriority_UNLOCKED(hi);
            addVBucketLowPriority_UNLOCKED(lo);
        }

        // Add vbucket opaque messages back to the high priority queue.
        iter = vBucketOpaqueMessages.begin();
        while (iter != vBucketOpaqueMessages.end()) {
            addVBucketHighPriority_UNLOCKED(*iter);
            ++iter;
        }
        doTakeOver = true;
    }
}

void TapProducer::registerTAPCursor(std::map<uint16_t, uint64_t> &lastCheckpointIds) {
    LockHolder lh(queueLock);

    tapCheckpointState.clear();
    uint64_t current_time = (uint64_t)ep_real_time();
    std::vector<uint16_t> backfill_vbuckets;
    const VBucketMap &vbuckets = engine.getEpStore()->getVBuckets();
    size_t numOfVBuckets = vbuckets.getSize();
    for (size_t i = 0; i < numOfVBuckets; ++i) {
        assert(i <= std::numeric_limits<uint16_t>::max());
        uint16_t vbid = static_cast<uint16_t>(i);
        if (vbucketFilter(vbid)) {
            RCPtr<VBucket> vb = vbuckets.getBucket(vbid);
            if (!vb) {
                getLogger()->log(EXTENSION_LOG_DEBUG, NULL,
                                 "VBucket %d not found for TAP cursor. Skip it...\n", vbid);
                continue;
            }

            std::map<uint16_t, uint64_t>::iterator it = lastCheckpointIds.find(vbid);
            if (it != lastCheckpointIds.end()) {
                // Now, we assume that the checkpoint Id for a given vbucket is monotonically
                // increased. TODO: If the server supports collapsing multiple closed referenced
                // checkpoints due to very slow TAP clients, the server should maintain the list
                // of checkpoint Ids for each collapsed checkpoint.
                TapCheckpointState st(vbid, it->second + 1, checkpoint_start);
                tapCheckpointState[vbid] = st;
            } else {
                // If a TAP client doesn't specify the last closed checkpoint Id for a given vbucket,
                // check if the checkpoint manager currently has the cursor for that TAP client.
                uint64_t cid = vb->checkpointManager.getCheckpointIdForTAPCursor(name);
                if (cid > 0) {
                    TapCheckpointState st(vbid, cid, checkpoint_start);
                    tapCheckpointState[vbid] = st;
                } else {
                    // Start with the checkpoint 1
                    TapCheckpointState st(vbid, 1, checkpoint_start);
                    tapCheckpointState[vbid] = st;
                }
            }

            // If backfill is currently running for this vbucket, skip the cursor registration.
            if (backfillVBuckets.find(vbid) != backfillVBuckets.end()) {
                TapCheckpointState st(vbid, 0, backfill);
                tapCheckpointState[vbid] = st;
                continue;
            }

            // As TAP dump option simply requires the snapshot of each vbucket, simply schedule
            // backfill and skip the checkpoint cursor registration.
            if (dumpQueue) {
                if (vb->getState() == vbucket_state_active) {
                    backfill_vbuckets.push_back(vbid);
                }
                continue;
            }

            // If the connection is for a registered TAP client that is only interested in closed
            // checkpoints, we always start from the beginning of the checkpoint to which the
            // registered TAP client's cursor currently belongs.
            bool fromBeginning = registeredTAPClient && closedCheckpointOnly;
            // Check if the unified queue contains the checkpoint to start with.
            if(vb && !vb->checkpointManager.registerTAPCursor(name,
                                                       tapCheckpointState[vbid].currentCheckpointId,
                                                       closedCheckpointOnly, fromBeginning)) {
                if (backfillAge < current_time) { // Backfill is required.
                    TapCheckpointState st(vbid, 0, backfill);
                    tapCheckpointState[vbid] = st;
                    // As we set the cursor to the beginning of the open checkpoint when backfill
                    // is scheduled, we can simply remove the cursor now.
                    vb->checkpointManager.removeTAPCursor(name);
                    if (vb->checkpointManager.getOpenCheckpointId() > 0) {
                        // If the current open checkpoint is 0, it means that this vbucket is still
                        // receiving backfill items from another node. Once the backfill is done,
                        // we will schedule the backfill for this tap connection separately.
                        backfill_vbuckets.push_back(vbid);
                    }
                } else { // If backfill is not required, simply start from the first checkpoint.
                    uint64_t cid = vb->checkpointManager.getCheckpointIdForTAPCursor(name);
                    TapCheckpointState st(vbid, cid, checkpoint_start);
                    tapCheckpointState[vbid] = st;
                }
            }
        }
    }

    if (backfill_vbuckets.size() > 0) {
        if (backfillAge < current_time) {
            scheduleBackfill_UNLOCKED(backfill_vbuckets);
        }
    } else {
        doRunBackfill = false;
    }
}

bool TapProducer::windowIsFull() {
    if (!supportAck) {
        return false;
    }

    const TapConfig &config = engine.getTapConfig();
    uint32_t limit = config.getAckWindowSize() * config.getAckInterval();
    if (seqno >= seqnoReceived) {

        if ((seqno - seqnoReceived) <= limit) {
            return false;
        }
    } else {
        uint32_t n = static_cast<uint32_t>(-1) - seqnoReceived + seqno;
        if (n <= limit) {
            return false;
        }
    }

    return true;
}

bool TapProducer::requestAck(tap_event_t event, uint16_t vbucket) {
    LockHolder lh(queueLock);

    if (!supportAck) {
        // If backfill was scheduled before, check if the backfill is completed or not.
        checkBackfillCompletion_UNLOCKED();
        return false;
    }

    bool explicitEvent = false;
    if (supportCheckpointSync && (event == TAP_MUTATION || event == TAP_DELETION)) {
        std::map<uint16_t, TapCheckpointState>::iterator map_it =
            tapCheckpointState.find(vbucket);
        if (map_it != tapCheckpointState.end()) {
            map_it->second.lastSeqNum = seqno;
            if (map_it->second.lastItem || map_it->second.state == checkpoint_end) {
                // Always ack for the last item or any items that were NAcked after the cursor
                // reaches to the checkpoint end.
                explicitEvent = true;
            }
        }
    }

    ++seqno;
    if (seqno == 0) {
        isSeqNumRotated = true;
        seqno = 1;
    }

    if (event == TAP_VBUCKET_SET ||
        event == TAP_OPAQUE ||
        event == TAP_CHECKPOINT_START ||
        event == TAP_CHECKPOINT_END) {
        explicitEvent = true;
    }

    const TapConfig &config = engine.getTapConfig();
    uint32_t ackInterval = config.getAckInterval();

    return (explicitEvent ||
            ((seqno - 1) % ackInterval) == 0 || // ack at a regular interval
            (!backfillCompleted && getBackfillRemaining_UNLOCKED() < 100) || // Backfill almost done
            empty_UNLOCKED()); // but if we're almost up to date, ack more often
}

void TapProducer::clearQueues_UNLOCKED() {
    /* No point of keeping the rep queue when someone wants to flush it */
    queue->clear();
    queueSize = 0;
    queueMemSize = 0;

    // Clear bg-fetched items.
    while (!backfilledItems.empty()) {
        Item *i(backfilledItems.front());
        assert(i);
        delete i;
        backfilledItems.pop();
    }
    bgResultSize = 0;

    // Clear the checkpoint message queue as well
    while (!checkpointMsgs.empty()) {
        checkpointMsgs.pop();
    }
    // Clear the vbucket state message queues
    while (!vBucketHighPriority.empty()) {
        vBucketHighPriority.pop();
    }
    while (!vBucketLowPriority.empty()) {
        vBucketLowPriority.pop();
    }
}

void TapProducer::rollback() {
    LockHolder lh(queueLock);
    if (registeredTAPClient && closedCheckpointOnly) {
        // If the connection is for a registered TAP client that is only interested in closed
        // checkpoints, we don't need to resend unACKed items to the client because its replication
        // cursor is reset to the beginning of the checkpoint to which the cursor currently belongs.
        tapLog.clear();
        clearQueues_UNLOCKED();
        seqno = engine.getTapConfig().getAckInitialSequenceNumber();
        seqnoReceived = seqno -1;
        seqnoAckRequested = seqno - 1;
        checkpointMsgCounter = 0;
        return;
    }

    size_t checkpoint_msg_sent = 0;
    size_t tapLogSize = 0;
    std::vector<uint16_t> backfillVBs;
    std::list<TapLogElement>::iterator i = tapLog.begin();
    while (i != tapLog.end()) {
        switch (i->event) {
        case TAP_VBUCKET_SET:
            {
                TapVBucketEvent e(i->event, i->vbucket, i->state);
                if (i->state == vbucket_state_pending) {
                    addVBucketHighPriority_UNLOCKED(e);
                } else {
                    addVBucketLowPriority_UNLOCKED(e);
                }
            }
            break;
        case TAP_CHECKPOINT_START:
        case TAP_CHECKPOINT_END:
            ++checkpoint_msg_sent;
            addCheckpointMessage_UNLOCKED(i->item);
            break;
        case TAP_FLUSH:
            addEvent_UNLOCKED(i->item);
            break;
        case TAP_DELETION:
        case TAP_MUTATION:
            {
                if (supportCheckpointSync) {
                    std::map<uint16_t, TapCheckpointState>::iterator map_it =
                        tapCheckpointState.find(i->vbucket);
                    if (map_it != tapCheckpointState.end()) {
                        map_it->second.lastSeqNum = std::numeric_limits<uint32_t>::max();
                    } else {
                        getLogger()->log(EXTENSION_LOG_WARNING, NULL,
                            "TAP Checkpoint State for VBucket %d Not Found", i->vbucket);
                    }
                }
                addEvent_UNLOCKED(i->item);
            }
            break;
        case TAP_OPAQUE:
            {
                uint32_t val = ntohl((uint32_t)i->state);
                switch (val) {
                case TAP_OPAQUE_ENABLE_AUTO_NACK:
                case TAP_OPAQUE_ENABLE_CHECKPOINT_SYNC:
                    break;
                case TAP_OPAQUE_INITIAL_VBUCKET_STREAM:
                    {
                        TapVBucketEvent e(i->event, i->vbucket, i->state);
                        addVBucketHighPriority_UNLOCKED(e);
                        backfillVBs.push_back(i->vbucket);
                    }
                    break;
                case TAP_OPAQUE_CLOSE_BACKFILL:
                case TAP_OPAQUE_OPEN_CHECKPOINT:
                case TAP_OPAQUE_START_ONLINEUPDATE:
                case TAP_OPAQUE_STOP_ONLINEUPDATE:
                case TAP_OPAQUE_REVERT_ONLINEUPDATE:
                    {
                        TapVBucketEvent e(i->event, i->vbucket, i->state);
                        addVBucketHighPriority_UNLOCKED(e);
                    }
                    break;
                default:
                    getLogger()->log(EXTENSION_LOG_WARNING, NULL,
                                     "Internal error. Not implemented");
                    abort();
                }
            }
            break;
        default:
            getLogger()->log(EXTENSION_LOG_WARNING, NULL,
                             "Internal error. Not implemented");
            abort();
        }
        tapLog.erase(i);
        i = tapLog.begin();
        ++tapLogSize;
    }

    stats.memOverhead.decr(tapLogSize * sizeof(TapLogElement));
    assert(stats.memOverhead.get() < GIGANTOR);

    if (backfillVBs.size() > 0) {
        scheduleBackfill_UNLOCKED(backfillVBs);
    }
    seqnoReceived = seqno - 1;
    seqnoAckRequested = seqno - 1;
    checkpointMsgCounter -= checkpoint_msg_sent;
}

/**
 * Dispatcher task to wake a tap connection.
 */
class TapResumeCallback : public DispatcherCallback {
public:
    TapResumeCallback(EventuallyPersistentEngine &e, TapProducer &c)
        : engine(e), connection(c) {
        std::stringstream ss;
        ss << "Resuming suspended tap connection: " << connection.getName();
        descr = ss.str();
    }

    bool callback(Dispatcher &, TaskId) {
        connection.setSuspended(false);
        // The notify io thread will pick up this connection and resume it
        // Since we was suspended I guess we can wait a little bit
        // longer ;)
        return false;
    }

    std::string description() {
        return descr;
    }

private:
    EventuallyPersistentEngine &engine;
    TapProducer &connection;
    std::string descr;
};

bool TapProducer::isSuspended() const {
    return suspended;
}

void TapProducer::setSuspended_UNLOCKED(bool value)
{
    if (value) {
<<<<<<< HEAD
        const TapConfig &config = engine.getTapConfig();
        if (config.getBackoffSleepTime() > 0 && !suspended) {
            Dispatcher *d = engine.getEpStore()->getNonIODispatcher();
            d->schedule(shared_ptr<DispatcherCallback>
                        (new TapResumeCallback(engine, *this)),
                        NULL, Priority::TapResumePriority, config.getBackoffSleepTime(),
                        false);
            getLogger()->log(EXTENSION_LOG_WARNING, NULL,
                             "Suspend %s for %.2f secs\n", getName().c_str(),
                             config.getBackoffSleepTime());
=======
        if (backoffSleepTime > 0 && !suspended) {
            Dispatcher *d = engine.getEpStore()->getNonIODispatcher();
            d->schedule(shared_ptr<DispatcherCallback>
                        (new TapResumeCallback(engine, *this)),
                        NULL, Priority::TapResumePriority, backoffSleepTime,
                        false);
            getLogger()->log(EXTENSION_LOG_WARNING, NULL,
                             "Suspend %s for %.2f secs\n", getName().c_str(),
                             backoffSleepTime);
>>>>>>> 150a04ad


        } else {
            // backoff disabled, or already in a suspended state
            return;
        }
    } else {
        getLogger()->log(EXTENSION_LOG_INFO, NULL,
                         "Unlocked %s from the suspended state\n", name.c_str());
    }
    suspended = value;
}

void TapProducer::setSuspended(bool value) {
    LockHolder lh(queueLock);
    setSuspended_UNLOCKED(value);
}

void TapProducer::reschedule_UNLOCKED(const std::list<TapLogElement>::iterator &iter)
{
    ++numTmpfailSurvivors;
    switch (iter->event) {
    case TAP_VBUCKET_SET:
        {
            TapVBucketEvent e(iter->event, iter->vbucket, iter->state);
            if (iter->state == vbucket_state_pending) {
                addVBucketHighPriority_UNLOCKED(e);
            } else {
                addVBucketLowPriority_UNLOCKED(e);
            }
        }
        break;
    case TAP_CHECKPOINT_START:
    case TAP_CHECKPOINT_END:
        --checkpointMsgCounter;
        addCheckpointMessage_UNLOCKED(iter->item);
        break;
    case TAP_FLUSH:
        addEvent_UNLOCKED(iter->item);
        break;
    case TAP_DELETION:
    case TAP_MUTATION:
        {
            if (supportCheckpointSync) {
                std::map<uint16_t, TapCheckpointState>::iterator map_it =
                    tapCheckpointState.find(iter->vbucket);
                if (map_it != tapCheckpointState.end()) {
                    map_it->second.lastSeqNum = std::numeric_limits<uint32_t>::max();
                }
            }
            addEvent_UNLOCKED(iter->item);
        }
        break;
    case TAP_OPAQUE:
        {
            TapVBucketEvent ev(iter->event, iter->vbucket,
                                         (vbucket_state_t)iter->state);
            addVBucketHighPriority_UNLOCKED(ev);
        }
        break;
    default:
        getLogger()->log(EXTENSION_LOG_WARNING, NULL,
                         "Internal error. Not implemented");
        abort();
    }
}

ENGINE_ERROR_CODE TapProducer::processAck(uint32_t s,
                                          uint16_t status,
                                          const std::string &msg)
{
    LockHolder lh(queueLock);
    std::list<TapLogElement>::iterator iter = tapLog.begin();
    ENGINE_ERROR_CODE ret = ENGINE_SUCCESS;

    const TapConfig &config = engine.getTapConfig();
    rel_time_t ackGracePeriod = config.getAckGracePeriod();

    expiryTime = ep_current_time() + ackGracePeriod;
    if (isSeqNumRotated && s < seqnoReceived) {
        // if the ack seq number is rotated, reset the last seq number of each vbucket to 0.
        std::map<uint16_t, TapCheckpointState>::iterator it = tapCheckpointState.begin();
        for (; it != tapCheckpointState.end(); ++it) {
            it->second.lastSeqNum = 0;
        }
        isSeqNumRotated = false;
    }
    seqnoReceived = s;
    isLastAckSucceed = false;

    /* Implicit ack _every_ message up until this message */
    while (iter != tapLog.end() && iter->seqno != s) {
        getLogger()->log(EXTENSION_LOG_DEBUG, NULL,
                         "Implicit ack <%s> (#%u)\n",
                         getName().c_str(), iter->seqno);
        ++iter;
    }

    bool notifyTapNotificationThread = false;

    switch (status) {
    case PROTOCOL_BINARY_RESPONSE_SUCCESS:
        /* And explicit ack this message! */
        if (iter != tapLog.end()) {
            // If this ACK is for TAP_CHECKPOINT messages, indicate that the checkpoint
            // is synced between the master and slave nodes.
            if ((iter->event == TAP_CHECKPOINT_START || iter->event == TAP_CHECKPOINT_END)
                && supportCheckpointSync) {
                std::map<uint16_t, TapCheckpointState>::iterator map_it =
                    tapCheckpointState.find(iter->vbucket);
                if (iter->event == TAP_CHECKPOINT_END && map_it != tapCheckpointState.end()) {
                    map_it->second.state = checkpoint_end_synced;
                }
                --checkpointMsgCounter;
                notifyTapNotificationThread = true;
            }
            getLogger()->log(EXTENSION_LOG_DEBUG, NULL,
                             "Explicit ack <%s> (#%u)\n",
                             getName().c_str(), iter->seqno);
            ++iter;
            notifyReplicatedItems(tapLog.begin(), iter, engine);
            tapLog.erase(tapLog.begin(), iter);
            isLastAckSucceed = true;
        } else {
            getLogger()->log(EXTENSION_LOG_WARNING, NULL,
                             "Explicit ack <%s> of nonexisting entry (#%u)\n",
                             getName().c_str(), s);
        }

        if (checkBackfillCompletion_UNLOCKED()) {
            notifyTapNotificationThread = true;
        }

        lh.unlock();

        if (notifyTapNotificationThread || doTakeOver) {
            engine.notifyNotificationThread();
        }

        if (complete() && idle()) {
            // We've got all of the ack's need, now we can shut down the
            // stream
            setDisconnect(true);
            expiryTime = 0;
            ret = ENGINE_DISCONNECT;
        }
        break;

    case PROTOCOL_BINARY_RESPONSE_EBUSY:
    case PROTOCOL_BINARY_RESPONSE_ETMPFAIL:
        if (!takeOverCompletionPhase) {
            setSuspended_UNLOCKED(true);
        }
        ++numTapNack;
        getLogger()->log(EXTENSION_LOG_DEBUG, NULL,
                         "Received temporary TAP nack from <%s> (#%u): Code: %u (%s)\n",
                         getName().c_str(), seqnoReceived, status, msg.c_str());

        notifyReplicatedItems(tapLog.begin(), iter, engine);
        // Reschedule _this_ sequence number..
        if (iter != tapLog.end()) {
            // As we remove the tap log entry for this nacked sequence number and reschedule it,
            // simply reduce memory overhead here.
            stats.memOverhead.decr(sizeof(TapLogElement));
            assert(stats.memOverhead.get() < GIGANTOR);
            reschedule_UNLOCKED(iter);
            ++iter;
        }
        tapLog.erase(tapLog.begin(), iter);
        break;
    default:
        notifyReplicatedItems(tapLog.begin(), iter, engine);
        tapLog.erase(tapLog.begin(), iter);
        ++numTapNack;
        getLogger()->log(EXTENSION_LOG_WARNING, NULL,
                         "Received negative TAP ack from <%s> (#%u): Code: %u (%s)\n",
                         getName().c_str(), seqnoReceived, status, msg.c_str());
        setDisconnect(true);
        expiryTime = 0;
        ret = ENGINE_DISCONNECT;
    }

    return ret;
}

static void notifyReplicatedItems(std::list<TapLogElement>::iterator from,
                                  std::list<TapLogElement>::iterator to,
                                  EventuallyPersistentEngine &engine) {

<<<<<<< HEAD
    size_t numTapLogs = 0;
=======
>>>>>>> 150a04ad
    for (std::list<TapLogElement>::iterator it = from; it != to; ++it) {
        if (it->event == TAP_MUTATION) {
            queued_item qi = it->item;
            StoredValue *sv = engine.getEpStore()->getStoredValue(qi->getKey(),
                                                                  qi->getVBucketId(),
                                                                  false);
            if (sv != NULL) {
                sv->incrementNumReplicas();
<<<<<<< HEAD
            }
        }
        ++numTapLogs;
    }

    engine.getEpStats().memOverhead.decr(numTapLogs * sizeof(TapLogElement));
    assert(engine.getEpStats().memOverhead.get() < GIGANTOR);
=======
                engine.getSyncRegistry().itemReplicated(qi);
            }
        }
    }
>>>>>>> 150a04ad
}

bool TapProducer::checkBackfillCompletion_UNLOCKED() {
    bool rv = false;
    if (!backfillCompleted && !isPendingBackfill_UNLOCKED() &&
        getBackfillRemaining_UNLOCKED() == 0 && tapLog.empty()) {

        backfillCompleted = true;
        std::set<uint16_t>::iterator it = backfillVBuckets.begin();
        for (; it != backfillVBuckets.end(); ++it) {
            TapVBucketEvent backfillEnd(TAP_OPAQUE, *it,
                                        (vbucket_state_t)htonl(TAP_OPAQUE_CLOSE_BACKFILL));
            addVBucketHighPriority_UNLOCKED(backfillEnd);
        }
        backfillVBuckets.clear();

        rv = true;
    }
    return rv;
}

void TapProducer::encodeVBucketStateTransition(const TapVBucketEvent &ev, void **es,
                                                 uint16_t *nes, uint16_t *vbucket) const
{
    *vbucket = ev.vbucket;
    switch (ev.state) {
    case vbucket_state_active:
        *es = const_cast<void*>(static_cast<const void*>(&VBucket::ACTIVE));
        break;
    case vbucket_state_replica:
        *es = const_cast<void*>(static_cast<const void*>(&VBucket::REPLICA));
        break;
    case vbucket_state_pending:
        *es = const_cast<void*>(static_cast<const void*>(&VBucket::PENDING));
        break;
    case vbucket_state_dead:
        *es = const_cast<void*>(static_cast<const void*>(&VBucket::DEAD));
        break;
    default:
        // Illegal vbucket state
        abort();
    }
    *nes = sizeof(vbucket_state_t);
}

bool TapProducer::waitForBackfill_UNLOCKED() {
<<<<<<< HEAD
    const TapConfig &config = engine.getTapConfig();
    if ((bgJobIssued - bgJobCompleted) > config.getBgMaxPending()) {
=======
    if ((bgJobIssued - bgJobCompleted) > bgMaxPending) {
>>>>>>> 150a04ad
        return true;
    }
    return false;
}

bool TapProducer::waitForBackfill() {
    LockHolder lh(queueLock);
    return waitForBackfill_UNLOCKED();
}

bool TapProducer::waitForCheckpointMsgAck() {
    return checkpointMsgCounter > 0;
}

/**
 * A Dispatcher job that performs a background fetch on behalf of tap.
 */
class TapBGFetchCallback : public DispatcherCallback {
public:
    TapBGFetchCallback(EventuallyPersistentEngine *e, const std::string &n,
                       const std::string &k, uint16_t vbid, uint16_t vbv,
                       uint64_t r, const void *c) :
        epe(e), name(n), key(k), vbucket(vbid), vbver(vbv), rowid(r), cookie(c),
        init(gethrtime()), start(0), counter(e->getEpStore()->bgFetchQueue) {
        assert(epe);
        assert(cookie);
    }

    bool callback(Dispatcher & d, TaskId t) {
        start = gethrtime();
        RememberingCallback<GetValue> gcb;

        EPStats &stats = epe->getEpStats();
        EventuallyPersistentStore *epstore = epe->getEpStore();
        assert(epstore);

        epstore->getROUnderlying()->get(key, rowid, vbucket, vbver, gcb);
        gcb.waitForValue();
        assert(gcb.fired);

        if (gcb.val.getStatus() == ENGINE_SUCCESS) {
            ReceivedItemTapOperation tapop;
            // if the tap connection is closed, then free an Item instance
            if (!epe->getTapConnMap().performTapOp(name, tapop, gcb.val.getValue())) {
                delete gcb.val.getValue();
            }
            epe->notifyIOComplete(cookie, ENGINE_SUCCESS);
        } else { // If a tap bg fetch job is failed, schedule it again.
            RCPtr<VBucket> vb = epstore->getVBucket(vbucket);
            if (vb) {
                int bucket_num(0);
                LockHolder lh = vb->ht.getLockedBucket(key, &bucket_num);
                StoredValue *v = epstore->fetchValidValue(vb, key, bucket_num);
                if (v) {
                    const TapConfig &config = epe->getTapConfig();
                    d.snooze(t, config.getRequeueSleepTime());
                    ++stats.numTapBGFetchRequeued;
                    return true;
                }
            }
        }

        CompletedBGFetchTapOperation tapop;
        epe->getTapConnMap().performTapOp(name, tapop, epe);

        hrtime_t stop = gethrtime();

        if (stop > start && start > init) {
            // skip the measurement if the counter wrapped...
            ++stats.tapBgNumOperations;
            hrtime_t w = (start - init) / 1000;
            stats.tapBgWait += w;
            stats.tapBgWaitHisto.add(w);
            stats.tapBgMinWait.setIfLess(w);
            stats.tapBgMaxWait.setIfBigger(w);

            hrtime_t l = (stop - start) / 1000;
            stats.tapBgLoad += l;
            stats.tapBgLoadHisto.add(l);
            stats.tapBgMinLoad.setIfLess(l);
            stats.tapBgMaxLoad.setIfBigger(l);
        }

        return false;
    }

    std::string description() {
        std::stringstream ss;
        ss << "Fetching item from disk for tap:  " << key;
        return ss.str();
    }

private:
    EventuallyPersistentEngine *epe;
    const std::string           name;
    std::string                 key;
    uint16_t                    vbucket;
    uint16_t                    vbver;
    uint64_t                    rowid;
    const void                 *cookie;

    hrtime_t init;
    hrtime_t start;

    BGFetchCounter counter;
};

void TapProducer::queueBGFetch_UNLOCKED(const std::string &key, uint64_t id,
                                        uint16_t vb, uint16_t vbv, const void *c) {
    shared_ptr<TapBGFetchCallback> dcb(new TapBGFetchCallback(&engine,
                                                              getName(), key,
                                                              vb, vbv,
                                                              id, c));
    engine.getEpStore()->getRODispatcher()->schedule(dcb, NULL, Priority::TapBgFetcherPriority);
    ++bgQueued;
    ++bgJobIssued;
    assert(!empty_UNLOCKED());
    assert(!idle_UNLOCKED());
    assert(!complete_UNLOCKED());
}

void TapProducer::gotBGItem(Item *i, bool implicitEnqueue) {
    LockHolder lh(queueLock);
    // implicitEnqueue is used for the optimized disk fetch wherein we
    // receive the item and want the stats to reflect an
    // enqueue/execute cycle.
    if (implicitEnqueue) {
        ++bgQueued;
        ++bgJobIssued;
        ++bgJobCompleted;
    }
    backfilledItems.push(i);
    ++bgResultSize;

    stats.memOverhead.incr(sizeof(Item *));
    assert(stats.memOverhead.get() < GIGANTOR);
}

void TapProducer::completedBGFetchJob() {
    ++bgJobCompleted;
}

Item* TapProducer::nextBgFetchedItem_UNLOCKED() {
    assert(!backfilledItems.empty());
    Item *rv = backfilledItems.front();
    assert(rv);
    backfilledItems.pop();
    --bgResultSize;

    stats.memOverhead.decr(sizeof(Item *));
    assert(stats.memOverhead.get() < GIGANTOR);

    return rv;
}

void TapProducer::addStats(ADD_STAT add_stat, const void *c) {
    TapConnection::addStats(add_stat, c);

    LockHolder lh(queueLock);
    addStat("qlen", queueSize, add_stat, c);
    addStat("qlen_high_pri", vBucketHighPriority.size(), add_stat, c);
    addStat("qlen_low_pri", vBucketLowPriority.size(), add_stat, c);
    addStat("vb_filters", vbucketFilter.size(), add_stat, c);
    addStat("vb_filter", filterText.c_str(), add_stat, c);
    addStat("rec_fetched", recordsFetched, add_stat, c);
    if (recordsSkipped > 0) {
        addStat("rec_skipped", recordsSkipped, add_stat, c);
    }
    addStat("idle", idle_UNLOCKED(), add_stat, c);
    addStat("empty", empty_UNLOCKED(), add_stat, c);
    addStat("complete", complete_UNLOCKED(), add_stat, c);
    addStat("has_item_from_disk", hasItemFromDisk_UNLOCKED(), add_stat, c);
    addStat("has_queued_item", hasQueuedItem_UNLOCKED(), add_stat, c);
    addStat("bg_wait_for_results", waitForBackfill_UNLOCKED(), add_stat, c);
    addStat("bg_queued", bgQueued, add_stat, c);
    addStat("bg_result_size", bgResultSize, add_stat, c);
    addStat("bg_results", bgResults, add_stat, c);
    addStat("bg_jobs_issued", bgJobIssued, add_stat, c);
    addStat("bg_jobs_completed", bgJobCompleted, add_stat, c);
    addStat("bg_backlog_size", bgJobIssued - bgJobCompleted, add_stat, c);
    addStat("flags", flagsText, add_stat, c);
    addStat("suspended", isSuspended(), add_stat, c);
    addStat("paused", paused, add_stat, c);
    addStat("pending_backfill", isPendingBackfill_UNLOCKED(), add_stat, c);
    addStat("pending_disk_backfill", diskBackfillCounter > 0, add_stat, c);
    addStat("backfill_completed", isBackfillCompleted_UNLOCKED(), add_stat, c);

    addStat("queue_memory", getQueueMemory(), add_stat, c);
    addStat("queue_fill", getQueueFillTotal(), add_stat, c);
    addStat("queue_drain", getQueueDrainTotal(), add_stat, c);
    addStat("queue_backoff", getQueueBackoff(), add_stat, c);
    addStat("queue_backfillremaining", getBackfillRemaining_UNLOCKED(), add_stat, c);
    addStat("queue_itemondisk", bgJobIssued - bgJobCompleted, add_stat, c);
    addStat("total_backlog_size",
            getBackfillRemaining_UNLOCKED() + getRemainingOnCheckpoints_UNLOCKED(),
            add_stat, c);
    addStat("total_noops", numNoops, add_stat, c);

    if (reconnects > 0) {
        addStat("reconnects", reconnects, add_stat, c);
    }
    if (backfillAge != 0) {
        addStat("backfill_age", (size_t)backfillAge, add_stat, c);
    }

    if (supportAck) {
        addStat("ack_seqno", seqno, add_stat, c);
        addStat("recv_ack_seqno", seqnoReceived, add_stat, c);
        addStat("seqno_ack_requested", seqnoAckRequested, add_stat, c);
        addStat("ack_log_size", tapLog.size(), add_stat, c);
        addStat("ack_window_full", windowIsFull(), add_stat, c);
        if (windowIsFull()) {
            addStat("expires", expiryTime - ep_current_time(), add_stat, c);
        }
        addStat("num_tap_nack", numTapNack, add_stat, c);
        addStat("num_tap_tmpfail_survivors", numTmpfailSurvivors, add_stat, c);
        addStat("ack_playback_size", tapLog.size(), add_stat, c);
     }
}

void TapProducer::processedEvent(tap_event_t event, ENGINE_ERROR_CODE)
{
    assert(event == TAP_ACK);
}

/**************** TAP Consumer **********************************************/
TapConsumer::TapConsumer(EventuallyPersistentEngine &theEngine,
                         const void *c,
                         const std::string &n) :
    TapConnection(theEngine, c, n)
{
    setSupportAck(true);
}

void TapConsumer::addStats(ADD_STAT add_stat, const void *c) {
    TapConnection::addStats(add_stat, c);
    addStat("num_delete", numDelete, add_stat, c);
    addStat("num_delete_failed", numDeleteFailed, add_stat, c);
    addStat("num_flush", numFlush, add_stat, c);
    addStat("num_flush_failed", numFlushFailed, add_stat, c);
    addStat("num_mutation", numMutation, add_stat, c);
    addStat("num_mutation_failed", numMutationFailed, add_stat, c);
    addStat("num_opaque", numOpaque, add_stat, c);
    addStat("num_opaque_failed", numOpaqueFailed, add_stat, c);
    addStat("num_vbucket_set", numVbucketSet, add_stat, c);
    addStat("num_vbucket_set_failed", numVbucketSetFailed, add_stat, c);
    addStat("num_checkpoint_start", numCheckpointStart, add_stat, c);
    addStat("num_checkpoint_start_failed", numCheckpointStartFailed, add_stat, c);
    addStat("num_checkpoint_end", numCheckpointEnd, add_stat, c);
    addStat("num_checkpoint_end_failed", numCheckpointEndFailed, add_stat, c);
    addStat("num_unknown", numUnknown, add_stat, c);
}

void TapConsumer::setBackfillPhase(bool isBackfill, uint16_t vbucket) {
    const VBucketMap &vbuckets = engine.getEpStore()->getVBuckets();
    RCPtr<VBucket> vb = vbuckets.getBucket(vbucket);
    if (!(vb && supportCheckpointSync)) {
        return;
    }

    vb->setBackfillPhase(isBackfill);
    if (isBackfill) {
        // set the open checkpoint id to 0 to indicate the backfill phase.
        vb->checkpointManager.setOpenCheckpointId(0);
        // Note that when backfill is started, the destination always resets the vbucket
        // and its checkpoint datastructure.
    } else {
        // If backfill is completed for a given vbucket subscribed by this consumer, schedule
        // backfill for all TAP connections that are currently replicating that vbucket,
        // so that replica chain can be synchronized.
        std::set<uint16_t> backfillVB;
        backfillVB.insert(vbucket);
        TapConnMap &connMap = engine.getTapConnMap();
        connMap.scheduleBackfill(backfillVB);
    }
}

bool TapConsumer::isBackfillPhase(uint16_t vbucket) {
    const VBucketMap &vbuckets = engine.getEpStore()->getVBuckets();
    RCPtr<VBucket> vb = vbuckets.getBucket(vbucket);
    if (vb && vb->isBackfillPhase()) {
        return true;
    }
    return false;
}

void TapConsumer::processedEvent(tap_event_t event, ENGINE_ERROR_CODE ret)
{
    switch (event) {
    case TAP_ACK:
        /* A tap consumer should _NEVER_ receive a tap ack */
        abort();
        break;

    case TAP_FLUSH:
        if (ret == ENGINE_SUCCESS) {
            ++numFlush;
        } else {
            ++numFlushFailed;
        }
        break;

    case TAP_DELETION:
        if (ret == ENGINE_SUCCESS) {
            ++numDelete;
        } else {
            ++numDeleteFailed;
        }
        break;

    case TAP_MUTATION:
        if (ret == ENGINE_SUCCESS) {
            ++numMutation;
        } else {
            ++numMutationFailed;
        }
        break;

    case TAP_OPAQUE:
        if (ret == ENGINE_SUCCESS) {
            ++numOpaque;
        } else {
            ++numOpaqueFailed;
        }
        break;

    case TAP_VBUCKET_SET:
        if (ret == ENGINE_SUCCESS) {
            ++numVbucketSet;
        } else {
            ++numVbucketSetFailed;
        }
        break;

    case TAP_CHECKPOINT_START:
        if (ret == ENGINE_SUCCESS) {
            ++numCheckpointStart;
        } else {
            ++numCheckpointStartFailed;
        }
        break;

    case TAP_CHECKPOINT_END:
        if (ret == ENGINE_SUCCESS) {
            ++numCheckpointEnd;
        } else {
            ++numCheckpointEndFailed;
        }
        break;

    default:
        ++numUnknown;
    }
}

bool TapConsumer::processCheckpointCommand(tap_event_t event, uint16_t vbucket,
                                           uint64_t checkpointId) {
    const VBucketMap &vbuckets = engine.getEpStore()->getVBuckets();
    RCPtr<VBucket> vb = vbuckets.getBucket(vbucket);
    if (!vb) {
        return false;
    }

    // If the vbucket is in active, but not allowed to accept checkpoint messaages, simply ignore
    // those messages.
    if (vb->getState() == vbucket_state_active &&
        !engine.getCheckpointConfig().isInconsistentSlaveCheckpoint()) {
        return true;
    }

    bool ret = true;
    switch (event) {
    case TAP_CHECKPOINT_START:
        {
            // This is necessary for supporting backward compatibility to 1.7
            if (vb->isBackfillPhase() && checkpointId > 0) {
                setBackfillPhase(false, vbucket);
            }

            bool persistenceCursorRepositioned = false;
            ret = vb->checkpointManager.checkAndAddNewCheckpoint(checkpointId,
                                                                 persistenceCursorRepositioned);
            if (ret && persistenceCursorRepositioned) {
                // If persistence cursor is reset to the beginning of the new checkpoint, set
                // the ID of the last persisted checkpoint to (new checkpoint ID -1) if necessary
                engine.getEpStore()->setPersistenceCheckpointId(vbucket, checkpointId - 1);
            }
        }
        break;
    case TAP_CHECKPOINT_END:
        ret = vb->checkpointManager.closeOpenCheckpoint(checkpointId);
        break;
    default:
        ret = false;
        break;
    }
    return ret;
}

void TapConsumer::checkVBOpenCheckpoint(uint16_t vbucket) {
    const VBucketMap &vbuckets = engine.getEpStore()->getVBuckets();
    RCPtr<VBucket> vb = vbuckets.getBucket(vbucket);
    if (!vb || vb->getState() == vbucket_state_active) {
        return;
    }
    vb->checkpointManager.checkOpenCheckpoint(false, true);
}

bool TapConsumer::processOnlineUpdateCommand(uint32_t opcode, uint16_t vbucket) {
    const VBucketMap &vbuckets = engine.getEpStore()->getVBuckets();
    RCPtr<VBucket> vb = vbuckets.getBucket(vbucket);
    if (!vb) {
        return false;
    }

    protocol_binary_response_status ret;
    switch (opcode) {
    case TAP_OPAQUE_START_ONLINEUPDATE:
        ret = vb->checkpointManager.startOnlineUpdate();
        getLogger()->log(EXTENSION_LOG_INFO, NULL,
                         "Start online update\n");
        break;
    case TAP_OPAQUE_STOP_ONLINEUPDATE:
        ret = vb->checkpointManager.stopOnlineUpdate();
        getLogger()->log(EXTENSION_LOG_INFO, NULL,
                         "Complete online update\n");
        break;
    case TAP_OPAQUE_REVERT_ONLINEUPDATE:
        ret = engine.getEpStore()->revertOnlineUpdate(vb);
        getLogger()->log(EXTENSION_LOG_INFO, NULL,
                         "Revert online update\n");
        break;
    default:
        ret = PROTOCOL_BINARY_RESPONSE_NOT_SUPPORTED;
        break;
    }
    return (ret == PROTOCOL_BINARY_RESPONSE_SUCCESS);
}

bool TapProducer::isTimeForNoop() {
    bool rv = noop.swap(false);
    if (rv) {
        ++numNoops;
    }
    return rv;
}

void TapProducer::setTimeForNoop()
{
    rel_time_t now = ep_current_time();
    noop = (lastMsgTime + engine.getTapConnMap().getTapNoopInterval()) < now ? true : false;
}

bool TapProducer::cleanSome()
{
    int ii = 0;
    LockHolder lh(queueLock);
    while (!backfilledItems.empty() && ii < 1000) {
        Item *i(backfilledItems.front());
        assert(i);
        delete i;
        backfilledItems.pop();
        --bgResultSize;
        ++ii;
    }
    stats.memOverhead.decr(ii * sizeof(Item *));
    assert(stats.memOverhead.get() < GIGANTOR);

    return backfilledItems.empty();
}

queued_item TapProducer::nextFgFetched_UNLOCKED(bool &shouldPause) {
    shouldPause = false;

    if (queue->empty() && isBackfillCompleted_UNLOCKED()) {
        const VBucketMap &vbuckets = engine.getEpStore()->getVBuckets();
        uint16_t invalid_count = 0;
        uint16_t open_checkpoint_count = 0;
        uint16_t wait_for_ack_count = 0;

        std::map<uint16_t, TapCheckpointState>::iterator it = tapCheckpointState.begin();
        for (; it != tapCheckpointState.end(); ++it) {
            uint16_t vbid = it->first;
            RCPtr<VBucket> vb = vbuckets.getBucket(vbid);
            if (!vb || (vb->getState() == vbucket_state_dead && !doTakeOver)) {
                ++invalid_count;
                continue;
            }

            bool isLastItem = false;
            queued_item qi = vb->checkpointManager.nextItem(name, isLastItem);
            switch(qi->getOperation()) {
            case queue_op_set:
            case queue_op_del:
                if (supportCheckpointSync && isLastItem) {
                    it->second.lastItem = true;
                } else {
                    it->second.lastItem = false;
                }
                addEvent_UNLOCKED(qi);
                break;
            case queue_op_checkpoint_start:
                {
                    uint64_t checkpointId;
                    memcpy(&checkpointId, qi->getValue()->getData(), sizeof(checkpointId));
                    checkpointId = ntohll(checkpointId);
                    it->second.currentCheckpointId = checkpointId;
                    if (supportCheckpointSync) {
                        it->second.state = checkpoint_start;
                        addCheckpointMessage_UNLOCKED(qi);
                    }
                }
                break;
            case queue_op_checkpoint_end:
                if (supportCheckpointSync) {
                    it->second.state = checkpoint_end;
                    uint32_t seqnoAcked;
                    if (seqnoReceived == 0) {
                        seqnoAcked = 0;
                    } else {
                        seqnoAcked = isLastAckSucceed ? seqnoReceived : seqnoReceived - 1;
                    }
                    if (it->second.lastSeqNum <= seqnoAcked) {
                        addCheckpointMessage_UNLOCKED(qi);
                    } else {
                        vb->checkpointManager.decrTapCursorFromCheckpointEnd(name);
                        ++wait_for_ack_count;
                    }
                }
                break;
            case queue_op_online_update_start:
                {
                    TapVBucketEvent ev(TAP_OPAQUE, qi->getVBucketId(),
                                         (vbucket_state_t)htonl(TAP_OPAQUE_START_ONLINEUPDATE));
                    addVBucketHighPriority_UNLOCKED(ev);
                }
                break;
            case queue_op_online_update_end:
                {
                    TapVBucketEvent ev(TAP_OPAQUE, qi->getVBucketId(),
                                         (vbucket_state_t)htonl(TAP_OPAQUE_STOP_ONLINEUPDATE));
                    addVBucketHighPriority_UNLOCKED(ev);
                }
                break;
            case queue_op_online_update_revert:
                {
                    TapVBucketEvent ev(TAP_OPAQUE, qi->getVBucketId(),
                                         (vbucket_state_t)htonl(TAP_OPAQUE_REVERT_ONLINEUPDATE));
                    addVBucketHighPriority_UNLOCKED(ev);
                }
                break;
            case queue_op_empty:
                {
                    ++open_checkpoint_count;
                    if (closedCheckpointOnly) {
                        // If all the cursors are at the open checkpoints, send the OPAQUE message
                        // to the TAP client so that it can close the connection if necessary.
                        if (open_checkpoint_count == (tapCheckpointState.size() - invalid_count)) {
                            TapVBucketEvent ev(TAP_OPAQUE, qi->getVBucketId(),
                                               (vbucket_state_t)htonl(TAP_OPAQUE_OPEN_CHECKPOINT));
                            addVBucketHighPriority_UNLOCKED(ev);
                        }
                    }
                }
                break;
            default:
                break;
            }
        }

        if (wait_for_ack_count == (tapCheckpointState.size() - invalid_count)) {
            // All the TAP cursors are now at their checkpoint end position and should wait until
            // they are implicitly acked for all items belonging to their corresponding checkpoint.
            shouldPause = true;
        } else if ((wait_for_ack_count + open_checkpoint_count) ==
                   (tapCheckpointState.size() - invalid_count)) {
            // All the TAP cursors are either at their checkpoint end position to wait for acks or
            // reaches to the end of the current open checkpoint.
            shouldPause = true;
        }
    }

    if (!queue->empty()) {
        queued_item qi = queue->front();
        queue->pop_front();
        queueSize = queue->empty() ? 0 : queueSize - 1;
        if (queueMemSize > sizeof(queued_item)) {
            queueMemSize.decr(sizeof(queued_item));
        } else {
            queueMemSize.set(0);
        }
        stats.memOverhead.decr(sizeof(queued_item));
        assert(stats.memOverhead.get() < GIGANTOR);
        ++recordsFetched;
        return qi;
    }

    if (!isBackfillCompleted_UNLOCKED()) {
        shouldPause = true;
    }
    queued_item empty_item(NULL);
    return empty_item;
}

size_t TapProducer::getRemainingOnCheckpoints_UNLOCKED() {
    size_t numItems = 0;
    const VBucketMap &vbuckets = engine.getEpStore()->getVBuckets();
    std::map<uint16_t, TapCheckpointState>::iterator it = tapCheckpointState.begin();
    for (; it != tapCheckpointState.end(); ++it) {
        uint16_t vbid = it->first;
        RCPtr<VBucket> vb = vbuckets.getBucket(vbid);
        if (!vb || (vb->getState() == vbucket_state_dead && !doTakeOver)) {
            continue;
        }
        numItems += vb->checkpointManager.getNumItemsForTAPConnection(name);
    }
    return numItems;
}

bool TapProducer::hasNextFromCheckpoints_UNLOCKED() {
    bool hasNext = false;
    const VBucketMap &vbuckets = engine.getEpStore()->getVBuckets();
    std::map<uint16_t, TapCheckpointState>::iterator it = tapCheckpointState.begin();
    for (; it != tapCheckpointState.end(); ++it) {
        uint16_t vbid = it->first;
        RCPtr<VBucket> vb = vbuckets.getBucket(vbid);
        if (!vb || (vb->getState() == vbucket_state_dead && !doTakeOver)) {
            continue;
        }
        hasNext = vb->checkpointManager.hasNext(name);
        if (hasNext) {
            break;
        }
    }
    return hasNext;
}

bool TapProducer::SetCursorToOpenCheckpoint(uint16_t vbid) {
    LockHolder lh(queueLock);
    const VBucketMap &vbuckets = engine.getEpStore()->getVBuckets();
    RCPtr<VBucket> vb = vbuckets.getBucket(vbid);
    if (!vb || vb->getState() == vbucket_state_dead) {
        return false;
    }

    uint64_t checkpointId = vb->checkpointManager.getOpenCheckpointId();
    std::map<uint16_t, TapCheckpointState>::iterator it = tapCheckpointState.find(vbid);
    if (it == tapCheckpointState.end() || dumpQueue) {
        return false;
    }

    vb->checkpointManager.registerTAPCursor(name, checkpointId, closedCheckpointOnly, true);
    it->second.currentCheckpointId = checkpointId;
    return true;
}

void TapProducer::setRegisteredClient(bool isRegisteredClient) {
    registeredTAPClient = isRegisteredClient;
}

void TapProducer::setClosedCheckpointOnlyFlag(bool isClosedCheckpointOnly) {
    closedCheckpointOnly = isClosedCheckpointOnly;
}

void TapProducer::scheduleBackfill_UNLOCKED(const std::vector<uint16_t> &vblist) {
    const VBucketMap &vbuckets = engine.getEpStore()->getVBuckets();
    std::vector<uint16_t> vbs;
    std::vector<uint16_t>::const_iterator vbit = vblist.begin();
    // Skip all the vbuckets that are receiving backfill items from the upstream servers.
    for (; vbit != vblist.end(); ++vbit) {
        RCPtr<VBucket> vb = vbuckets.getBucket(*vbit);
        if (vb && !vb->isBackfillPhase()) {
            vbs.push_back(*vbit);
        }
    }

    if (vbs.empty()) {
        return;
    }

    if (!backfillCompleted) {
        // Backfill tasks from the current backfill session are still running.
        // Simply add the new vbuckets only to the next backfill task.

        if (!doRunBackfill) {
            std::vector<uint16_t> emptyVBs;
            // Clear backfill vb filter for the next backfill task
            backFillVBucketFilter.assign(emptyVBs);
        }
        std::vector<uint16_t>::iterator it = vbs.begin();
        for(; it != vbs.end(); ++it) {
            std::pair<std::set<uint16_t>::iterator, bool> ret = backfillVBuckets.insert(*it);
            if (ret.second) {
                backFillVBucketFilter.addVBucket(*it);
            }
        }
    } else {
        // All backfill tasks from the current backfill session were completed.
        // This will create a new backfill session.
        backfillVBuckets.clear();
        backfillVBuckets.insert(vbs.begin(), vbs.end());
        backFillVBucketFilter.assign(vbs);
    }

    // Send an initial_vbucket_stream message to the destination node so that it can
    // delete the corresponding vbucket before receiving the backfill stream.
    const std::vector<uint16_t> &newBackfillVBs = backFillVBucketFilter.getVector();
    std::vector<uint16_t>::const_iterator it = newBackfillVBs.begin();
    for (; it != newBackfillVBs.end(); ++it) {
        TapVBucketEvent hi(TAP_OPAQUE, *it,
                           (vbucket_state_t)htonl(TAP_OPAQUE_INITIAL_VBUCKET_STREAM));
        addVBucketHighPriority_UNLOCKED(hi);
    }

    if (newBackfillVBs.size() > 0) {
        doRunBackfill = true;
        backfillCompleted = false;
    }
}

Item* TapProducer::getNextItem(const void *c, uint16_t *vbucket, tap_event_t &ret) {
    LockHolder lh(queueLock);
<<<<<<< HEAD
=======
    EPStats &stats = engine.getEpStats();
>>>>>>> 150a04ad
    Item *itm = NULL;

    // Check if there are any checkpoint start / end messages to be sent to the TAP client.
    queued_item checkpoint_msg = nextCheckpointMessage_UNLOCKED();
    if (checkpoint_msg.get() != NULL) {
        switch (checkpoint_msg->getOperation()) {
        case queue_op_checkpoint_start:
            ret = TAP_CHECKPOINT_START;
            break;
        case queue_op_checkpoint_end:
            ret = TAP_CHECKPOINT_END;
            break;
        default:
            getLogger()->log(EXTENSION_LOG_WARNING, NULL,
                             "TapProducer %s: Checkpoint start or end msg with incorrect"
                             " opcode %d\n",
                             getName().c_str(), checkpoint_msg->getOperation());
            ret = TAP_DISCONNECT;
            return NULL;
        }
        *vbucket = checkpoint_msg->getVBucketId();
        itm = new Item(checkpoint_msg->getKey(), 0, 0, checkpoint_msg->getValue(),
                       0, -1, checkpoint_msg->getVBucketId());
        return itm;
    }

    // Check if there are any items fetched from disk for backfill operations.
    if (hasItemFromDisk_UNLOCKED()) {
        itm = nextBgFetchedItem_UNLOCKED();
        *vbucket = itm->getVBucketId();
        if (!vbucketFilter(*vbucket)) {
            // We were going to use the item that we received from
            // disk, but the filter says not to, so we need to get rid
            // of it now.
            delete itm;
            ret = TAP_NOOP;
            return NULL;
        }

        // If there's a better version in memory, grab it,
        // else go with what we pulled from disk.
        GetValue gv(engine.getEpStore()->get(itm->getKey(), itm->getVBucketId(),
                                             c, false, false));
        if (gv.getStatus() == ENGINE_SUCCESS) {
            delete itm;
            itm = gv.getValue();
<<<<<<< HEAD
        } else if (gv.getStatus() == ENGINE_KEY_ENOENT || itm->isExpired(ep_real_time())) {
=======
        } else if (itm->isExpired(ep_real_time())) {
>>>>>>> 150a04ad
            delete itm;
            ret = TAP_NOOP;
            return NULL;
        }
        ret = TAP_MUTATION;
        ++stats.numTapBGFetched;
        ++queueDrain;

        queued_item qi(new QueuedItem(itm->getKey(), itm->getValue(), itm->getVBucketId(),
                                      queue_op_set, -1, itm->getId(), itm->getFlags(),
<<<<<<< HEAD
                                      itm->getExptime(), itm->getCas(), itm->getSeqno()));
=======
                                      itm->getExptime(), itm->getCas()));
>>>>>>> 150a04ad
        addTapLogElement_UNLOCKED(qi);
    } else if (hasQueuedItem_UNLOCKED()) { // Item from memory backfill or checkpoints
        if (waitForCheckpointMsgAck()) {
            ret = TAP_PAUSE;
            return NULL;
        }

        bool shouldPause = false;
        queued_item qi = nextFgFetched_UNLOCKED(shouldPause);
        if (qi.get() == NULL) {
            ret = shouldPause ? TAP_PAUSE : TAP_NOOP;
            return NULL;
        }
        *vbucket = qi->getVBucketId();
        if (!vbucketFilter(*vbucket)) {
            ret = TAP_NOOP;
            return NULL;
        }

        if (qi->getOperation() == queue_op_set) {
            if (qi->getValue().get() == NULL) { // Fetch an item's value from hash table
                GetValue gv(engine.getEpStore()->get(qi->getKey(), qi->getVBucketId(),
                                                     c, false, false));
                ENGINE_ERROR_CODE r = gv.getStatus();
                if (r == ENGINE_SUCCESS) {
                    assert(gv.getStoredValue() != NULL);
                    itm = gv.getValue();
                    ret = TAP_MUTATION;
                } else if (r == ENGINE_KEY_ENOENT) {
                    // Item was deleted and set a message type to tap_deletion.
<<<<<<< HEAD
                    itm = new Item(qi->getKey().c_str(), qi->getKey().length(), 0,
                                   qi->getFlags(), 0, qi->getCas(), -1, qi->getVBucketId());
                    itm->setSeqno(qi->getSeqno());
=======
                    itm = new Item(qi->getKey().c_str(), qi->getKey().length(), 0, 0, 0);
>>>>>>> 150a04ad
                    ret = TAP_DELETION;
                } else if (r == ENGINE_EWOULDBLOCK) {
                    queueBGFetch_UNLOCKED(qi->getKey(), gv.getId(), *vbucket,
                                          engine.getEpStore()->getVBucketVersion(*vbucket), c);
                    // If there's an item ready, return NOOP so we'll come
                    // back immediately, otherwise pause the connection
                    // while we wait.
                    if (hasQueuedItem_UNLOCKED() || hasItemFromDisk_UNLOCKED()) {
                        ret = TAP_NOOP;
                    } else {
                        ret = TAP_PAUSE;
                    }
                    return NULL;
                } else {
                    if (r == ENGINE_NOT_MY_VBUCKET) {
                        getLogger()->log(EXTENSION_LOG_WARNING, NULL,
                                         "Trying to fetch an item for a bucket that "
                                         "doesn't exist on this server <%s>\n",
                                         getName().c_str());
                        ret = TAP_NOOP;
                    } else {
                        getLogger()->log(EXTENSION_LOG_WARNING, NULL,
                                         "Tap internal error Internal error! <%s>:%d.  "
                                         "Disconnecting\n", getName().c_str(), r);
                        ret = TAP_DISCONNECT;
                    }
                    return NULL;
                }
            } else {
                itm = new Item(qi->getKey(), qi->getFlags(), qi->getExpiryTime(),
<<<<<<< HEAD
                               qi->getValue(), qi->getCas(), qi->getRowId(),
                               qi->getVBucketId(), qi->getSeqno());
                ret = TAP_MUTATION;
            }
            ++stats.numTapFGFetched;
        } else if (qi->getOperation() == queue_op_del) {
            itm = new Item(qi->getKey().c_str(), qi->getKey().length(), 0,
                           qi->getFlags(), 0, qi->getCas(), -1, qi->getVBucketId());
            itm->setSeqno(qi->getSeqno());
            ret = TAP_DELETION;
            ++stats.numTapDeletes;
        }

        if (ret == TAP_MUTATION || ret == TAP_DELETION) {
            ++queueDrain;
            addTapLogElement_UNLOCKED(qi);
        }
    }

    return itm;
}

TapVBucketEvent TapProducer::checkDumpOrTakeOverCompletion() {
    LockHolder lh(queueLock);
    TapVBucketEvent ev(TAP_PAUSE, 0, vbucket_state_active);

    if (complete_UNLOCKED()) {
        ev = nextVBucketLowPriority_UNLOCKED();
        if (ev.event != TAP_PAUSE) {
            RCPtr<VBucket> vb = engine.getVBucket(ev.vbucket);
            vbucket_state_t myState(vb ? vb->getState() : vbucket_state_dead);
            assert(ev.event == TAP_VBUCKET_SET);
            if (ev.state == vbucket_state_active && myState == vbucket_state_active &&
                tapLog.size() < MAX_TAKEOVER_TAP_LOG_SIZE) {
                // Set vbucket state to dead if the number of items waiting for
                // implicit acks is less than the threshold.
                getLogger()->log(EXTENSION_LOG_WARNING, NULL,
                                 "Vbucket <%d> is going dead.\n",
                                  ev.vbucket);
                engine.getEpStore()->setVBucketState(ev.vbucket, vbucket_state_dead);
                setTakeOverCompletionPhase(true);
            }
            if (tapLog.size() > 1) {
                // We're still waiting for acks for regular items.
                // Pop the tap log for this vbucket_state_active message and requeue it.
                tapLog.pop_back();
                TapVBucketEvent lo(TAP_VBUCKET_SET, ev.vbucket, vbucket_state_active);
                addVBucketLowPriority_UNLOCKED(lo);
                ev.event = TAP_PAUSE;
            }
        } else if (!tapLog.empty()) {
            ev.event = TAP_PAUSE;
        } else {
            getLogger()->log(EXTENSION_LOG_WARNING, NULL,
                             "Disconnecting tap stream <%s>",
                             getName().c_str());
            setDisconnect(true);
            ev.event = TAP_DISCONNECT;
        }
    }

    return ev;
}

bool TapProducer::addEvent_UNLOCKED(const queued_item &it) {
    if (vbucketFilter(it->getVBucketId())) {
        bool wasEmpty = queue->empty();
        queue->push_back(it);
        ++queueSize;
        queueMemSize.incr(sizeof(queued_item));
        stats.memOverhead.incr(sizeof(queued_item));
        assert(stats.memOverhead.get() < GIGANTOR);
        return wasEmpty;
    } else {
        return queue->empty();
    }
}

TapVBucketEvent TapProducer::nextVBucketHighPriority_UNLOCKED() {
    TapVBucketEvent ret(TAP_PAUSE, 0, vbucket_state_active);
    if (!vBucketHighPriority.empty()) {
        ret = vBucketHighPriority.front();
        vBucketHighPriority.pop();

        // We might have objects in our queue that aren't in our filter
        // If so, just skip them..
        switch (ret.event) {
        case TAP_OPAQUE:
            opaqueCommandCode = (uint32_t)ret.state;
            if (opaqueCommandCode == htonl(TAP_OPAQUE_ENABLE_AUTO_NACK) ||
                opaqueCommandCode == htonl(TAP_OPAQUE_ENABLE_CHECKPOINT_SYNC) ||
                opaqueCommandCode == htonl(TAP_OPAQUE_CLOSE_BACKFILL)) {
                break;
            }
            // FALLTHROUGH
        default:
            if (!vbucketFilter(ret.vbucket)) {
                return nextVBucketHighPriority_UNLOCKED();
=======
                               qi->getValue(), qi->getCas(), qi->getRowId(), qi->getVBucketId());
                ret = TAP_MUTATION;
>>>>>>> 150a04ad
            }
            ++stats.numTapFGFetched;
        } else if (qi->getOperation() == queue_op_del) {
            itm = new Item(qi->getKey().c_str(), qi->getKey().length(), 0, 0, 0);
            ret = TAP_DELETION;
            ++stats.numTapDeletes;
        }

        if (ret == TAP_MUTATION || ret == TAP_DELETION) {
            ++queueDrain;
            addTapLogElement_UNLOCKED(qi);
        }

        ++recordsFetched;
        ++seqno;
        addTapLogElement_UNLOCKED(ret);
    }
<<<<<<< HEAD
=======

    return itm;
}

TapVBucketEvent TapProducer::checkDumpOrTakeOverCompletion() {
    LockHolder lh(queueLock);
    TapVBucketEvent ev(TAP_PAUSE, 0, vbucket_state_active);

    if (complete_UNLOCKED()) {
        ev = nextVBucketLowPriority_UNLOCKED();
        if (ev.event != TAP_PAUSE) {
            RCPtr<VBucket> vb = engine.getVBucket(ev.vbucket);
            vbucket_state_t myState(vb ? vb->getState() : vbucket_state_dead);
            assert(ev.event == TAP_VBUCKET_SET);
            if (ev.state == vbucket_state_active && myState == vbucket_state_active &&
                tapLog.size() < MAX_TAKEOVER_TAP_LOG_SIZE) {
                // Set vbucket state to dead if the number of items waiting for
                // implicit acks is less than the threshold.
                getLogger()->log(EXTENSION_LOG_WARNING, NULL,
                                 "Vbucket <%d> is going dead.\n",
                                  ev.vbucket);
                engine.getEpStore()->setVBucketState(ev.vbucket, vbucket_state_dead);
                setTakeOverCompletionPhase(true);
            }
            if (tapLog.size() > 1) {
                // We're still waiting for acks for regular items.
                // Pop the tap log for this vbucket_state_active message and requeue it.
                tapLog.pop_back();
                TapVBucketEvent lo(TAP_VBUCKET_SET, ev.vbucket, vbucket_state_active);
                addVBucketLowPriority_UNLOCKED(lo);
                ev.event = TAP_PAUSE;
            }
        } else if (!tapLog.empty()) {
            ev.event = TAP_PAUSE;
        } else {
            getLogger()->log(EXTENSION_LOG_WARNING, NULL,
                             "Disconnecting tap stream <%s>",
                             getName().c_str());
            setDisconnect(true);
            ev.event = TAP_DISCONNECT;
        }
    }

    return ev;
}

bool TapProducer::addEvent_UNLOCKED(const queued_item &it) {
    if (vbucketFilter(it->getVBucketId())) {
        bool wasEmpty = queue->empty();
        queue->push_back(it);
        ++queueSize;
        queueMemSize.incr(sizeof(queued_item));
        return wasEmpty;
    } else {
        return queue->empty();
    }
}

TapVBucketEvent TapProducer::nextVBucketHighPriority_UNLOCKED() {
    TapVBucketEvent ret(TAP_PAUSE, 0, vbucket_state_active);
    if (!vBucketHighPriority.empty()) {
        ret = vBucketHighPriority.front();
        vBucketHighPriority.pop();

        // We might have objects in our queue that aren't in our filter
        // If so, just skip them..
        switch (ret.event) {
        case TAP_OPAQUE:
            opaqueCommandCode = (uint32_t)ret.state;
            if (opaqueCommandCode == htonl(TAP_OPAQUE_ENABLE_AUTO_NACK) ||
                opaqueCommandCode == htonl(TAP_OPAQUE_ENABLE_CHECKPOINT_SYNC) ||
                opaqueCommandCode == htonl(TAP_OPAQUE_CLOSE_BACKFILL)) {
                break;
            }
            // FALLTHROUGH
        default:
            if (!vbucketFilter(ret.vbucket)) {
                return nextVBucketHighPriority_UNLOCKED();
            }
        }

        ++recordsFetched;
        ++seqno;
        addTapLogElement_UNLOCKED(ret);
    }
>>>>>>> 150a04ad
    return ret;
}

TapVBucketEvent TapProducer::nextVBucketLowPriority_UNLOCKED() {
    TapVBucketEvent ret(TAP_PAUSE, 0, vbucket_state_active);
    if (!vBucketLowPriority.empty()) {
        ret = vBucketLowPriority.front();
        vBucketLowPriority.pop();
        // We might have objects in our queue that aren't in our filter
        // If so, just skip them..
        if (!vbucketFilter(ret.vbucket)) {
            return nextVBucketHighPriority_UNLOCKED();
        }
        ++recordsFetched;
        ++seqno;
        addTapLogElement_UNLOCKED(ret);
    }
    return ret;
}

queued_item TapProducer::nextCheckpointMessage_UNLOCKED() {
<<<<<<< HEAD
    queued_item an_item(NULL);
    if (!checkpointMsgs.empty()) {
        an_item = checkpointMsgs.front();
        checkpointMsgs.pop();
        if (!vbucketFilter(an_item->getVBucketId())) {
=======
    queued_item item(NULL);
    if (!checkpointMsgs.empty()) {
        item = checkpointMsgs.front();
        checkpointMsgs.pop();
        if (!vbucketFilter(item->getVBucketId())) {
>>>>>>> 150a04ad
            return nextCheckpointMessage_UNLOCKED();
        }
        ++checkpointMsgCounter;
        ++recordsFetched;
<<<<<<< HEAD
        addTapLogElement_UNLOCKED(an_item);
    }
    return an_item;
=======
        addTapLogElement_UNLOCKED(item);
    }
    return item;
>>>>>>> 150a04ad
}

size_t TapProducer::getBackfillRemaining_UNLOCKED() {
    if (backfillCompleted) {
        return 0;
    }
    bgResultSize = backfilledItems.empty() ? 0 : bgResultSize.get();
    queueSize = queue->empty() ? 0 : queueSize;
    return bgResultSize + (bgJobIssued - bgJobCompleted) + queueSize;
}

bool TapProducer::shouldNotify() {
    bool ret = false;
    // Don't notify if we've got a pending notification
    if (!notifySent) {
        // Always notify for disconnects, but only disconnect if
        // we're paused and got data to send
        if (doDisconnect() || (paused && !empty())) {
            ret = true;
        }
    }

    return ret;
}

void TapProducer::flush() {
    LockHolder lh(queueLock);
    pendingFlush = true;
    /* No point of keeping the rep queue when someone wants to flush it */
    queue->clear();
    queueSize = 0;
    queueMemSize = 0;

    // Clear bg-fetched items.
    while (!backfilledItems.empty()) {
        Item *i(backfilledItems.front());
        assert(i);
        delete i;
        backfilledItems.pop();
    }
    bgResultSize = 0;

    // Clear the checkpoint message queue as well
    while (!checkpointMsgs.empty()) {
        checkpointMsgs.pop();
    }
}

void TapProducer::appendQueue(std::list<queued_item> *q) {
    LockHolder lh(queueLock);
<<<<<<< HEAD
    size_t old_queue_size = queue->size();
    queue->splice(queue->end(), *q);
    queueSize = queue->size();
    stats.memOverhead.incr(sizeof(queued_item) * (queueSize - old_queue_size));
    assert(stats.memOverhead.get() < GIGANTOR);
=======
    queue->splice(queue->end(), *q);
    queueSize = queue->size();
>>>>>>> 150a04ad

    for(std::list<queued_item>::iterator i = q->begin(); i != q->end(); ++i)  {
        queueMemSize.incr((*i)->size());
    }
}

bool TapProducer::runBackfill(VBucketFilter &vbFilter) {
    LockHolder lh(queueLock);
    bool rv = doRunBackfill;
    if (doRunBackfill) {
        doRunBackfill = false;
        ++pendingBackfillCounter; // Will be decremented when each backfill thread is completed
        vbFilter = backFillVBucketFilter;
    }
    return rv;
}<|MERGE_RESOLUTION|>--- conflicted
+++ resolved
@@ -151,15 +151,9 @@
     queueMemSize(0),
     queueFill(0),
     queueDrain(0),
-<<<<<<< HEAD
     seqno(theEngine.getTapConfig().getAckInitialSequenceNumber()),
     seqnoReceived(theEngine.getTapConfig().getAckInitialSequenceNumber() - 1),
     seqnoAckRequested(theEngine.getTapConfig().getAckInitialSequenceNumber() - 1),
-=======
-    seqno(initialAckSequenceNumber),
-    seqnoReceived(initialAckSequenceNumber - 1),
-    seqnoAckRequested(initialAckSequenceNumber - 1),
->>>>>>> 150a04ad
     notifySent(false),
     suspended(false),
     registeredTAPClient(false),
@@ -665,7 +659,6 @@
 void TapProducer::setSuspended_UNLOCKED(bool value)
 {
     if (value) {
-<<<<<<< HEAD
         const TapConfig &config = engine.getTapConfig();
         if (config.getBackoffSleepTime() > 0 && !suspended) {
             Dispatcher *d = engine.getEpStore()->getNonIODispatcher();
@@ -676,17 +669,6 @@
             getLogger()->log(EXTENSION_LOG_WARNING, NULL,
                              "Suspend %s for %.2f secs\n", getName().c_str(),
                              config.getBackoffSleepTime());
-=======
-        if (backoffSleepTime > 0 && !suspended) {
-            Dispatcher *d = engine.getEpStore()->getNonIODispatcher();
-            d->schedule(shared_ptr<DispatcherCallback>
-                        (new TapResumeCallback(engine, *this)),
-                        NULL, Priority::TapResumePriority, backoffSleepTime,
-                        false);
-            getLogger()->log(EXTENSION_LOG_WARNING, NULL,
-                             "Suspend %s for %.2f secs\n", getName().c_str(),
-                             backoffSleepTime);
->>>>>>> 150a04ad
 
 
         } else {
@@ -876,10 +858,7 @@
                                   std::list<TapLogElement>::iterator to,
                                   EventuallyPersistentEngine &engine) {
 
-<<<<<<< HEAD
     size_t numTapLogs = 0;
-=======
->>>>>>> 150a04ad
     for (std::list<TapLogElement>::iterator it = from; it != to; ++it) {
         if (it->event == TAP_MUTATION) {
             queued_item qi = it->item;
@@ -888,7 +867,6 @@
                                                                   false);
             if (sv != NULL) {
                 sv->incrementNumReplicas();
-<<<<<<< HEAD
             }
         }
         ++numTapLogs;
@@ -896,12 +874,6 @@
 
     engine.getEpStats().memOverhead.decr(numTapLogs * sizeof(TapLogElement));
     assert(engine.getEpStats().memOverhead.get() < GIGANTOR);
-=======
-                engine.getSyncRegistry().itemReplicated(qi);
-            }
-        }
-    }
->>>>>>> 150a04ad
 }
 
 bool TapProducer::checkBackfillCompletion_UNLOCKED() {
@@ -948,12 +920,8 @@
 }
 
 bool TapProducer::waitForBackfill_UNLOCKED() {
-<<<<<<< HEAD
     const TapConfig &config = engine.getTapConfig();
     if ((bgJobIssued - bgJobCompleted) > config.getBgMaxPending()) {
-=======
-    if ((bgJobIssued - bgJobCompleted) > bgMaxPending) {
->>>>>>> 150a04ad
         return true;
     }
     return false;
@@ -1676,10 +1644,6 @@
 
 Item* TapProducer::getNextItem(const void *c, uint16_t *vbucket, tap_event_t &ret) {
     LockHolder lh(queueLock);
-<<<<<<< HEAD
-=======
-    EPStats &stats = engine.getEpStats();
->>>>>>> 150a04ad
     Item *itm = NULL;
 
     // Check if there are any checkpoint start / end messages to be sent to the TAP client.
@@ -1726,11 +1690,7 @@
         if (gv.getStatus() == ENGINE_SUCCESS) {
             delete itm;
             itm = gv.getValue();
-<<<<<<< HEAD
         } else if (gv.getStatus() == ENGINE_KEY_ENOENT || itm->isExpired(ep_real_time())) {
-=======
-        } else if (itm->isExpired(ep_real_time())) {
->>>>>>> 150a04ad
             delete itm;
             ret = TAP_NOOP;
             return NULL;
@@ -1741,11 +1701,7 @@
 
         queued_item qi(new QueuedItem(itm->getKey(), itm->getValue(), itm->getVBucketId(),
                                       queue_op_set, -1, itm->getId(), itm->getFlags(),
-<<<<<<< HEAD
                                       itm->getExptime(), itm->getCas(), itm->getSeqno()));
-=======
-                                      itm->getExptime(), itm->getCas()));
->>>>>>> 150a04ad
         addTapLogElement_UNLOCKED(qi);
     } else if (hasQueuedItem_UNLOCKED()) { // Item from memory backfill or checkpoints
         if (waitForCheckpointMsgAck()) {
@@ -1776,13 +1732,9 @@
                     ret = TAP_MUTATION;
                 } else if (r == ENGINE_KEY_ENOENT) {
                     // Item was deleted and set a message type to tap_deletion.
-<<<<<<< HEAD
                     itm = new Item(qi->getKey().c_str(), qi->getKey().length(), 0,
                                    qi->getFlags(), 0, qi->getCas(), -1, qi->getVBucketId());
                     itm->setSeqno(qi->getSeqno());
-=======
-                    itm = new Item(qi->getKey().c_str(), qi->getKey().length(), 0, 0, 0);
->>>>>>> 150a04ad
                     ret = TAP_DELETION;
                 } else if (r == ENGINE_EWOULDBLOCK) {
                     queueBGFetch_UNLOCKED(qi->getKey(), gv.getId(), *vbucket,
@@ -1813,7 +1765,6 @@
                 }
             } else {
                 itm = new Item(qi->getKey(), qi->getFlags(), qi->getExpiryTime(),
-<<<<<<< HEAD
                                qi->getValue(), qi->getCas(), qi->getRowId(),
                                qi->getVBucketId(), qi->getSeqno());
                 ret = TAP_MUTATION;
@@ -1912,115 +1863,13 @@
         default:
             if (!vbucketFilter(ret.vbucket)) {
                 return nextVBucketHighPriority_UNLOCKED();
-=======
-                               qi->getValue(), qi->getCas(), qi->getRowId(), qi->getVBucketId());
-                ret = TAP_MUTATION;
->>>>>>> 150a04ad
-            }
-            ++stats.numTapFGFetched;
-        } else if (qi->getOperation() == queue_op_del) {
-            itm = new Item(qi->getKey().c_str(), qi->getKey().length(), 0, 0, 0);
-            ret = TAP_DELETION;
-            ++stats.numTapDeletes;
-        }
-
-        if (ret == TAP_MUTATION || ret == TAP_DELETION) {
-            ++queueDrain;
-            addTapLogElement_UNLOCKED(qi);
+            }
         }
 
         ++recordsFetched;
         ++seqno;
         addTapLogElement_UNLOCKED(ret);
     }
-<<<<<<< HEAD
-=======
-
-    return itm;
-}
-
-TapVBucketEvent TapProducer::checkDumpOrTakeOverCompletion() {
-    LockHolder lh(queueLock);
-    TapVBucketEvent ev(TAP_PAUSE, 0, vbucket_state_active);
-
-    if (complete_UNLOCKED()) {
-        ev = nextVBucketLowPriority_UNLOCKED();
-        if (ev.event != TAP_PAUSE) {
-            RCPtr<VBucket> vb = engine.getVBucket(ev.vbucket);
-            vbucket_state_t myState(vb ? vb->getState() : vbucket_state_dead);
-            assert(ev.event == TAP_VBUCKET_SET);
-            if (ev.state == vbucket_state_active && myState == vbucket_state_active &&
-                tapLog.size() < MAX_TAKEOVER_TAP_LOG_SIZE) {
-                // Set vbucket state to dead if the number of items waiting for
-                // implicit acks is less than the threshold.
-                getLogger()->log(EXTENSION_LOG_WARNING, NULL,
-                                 "Vbucket <%d> is going dead.\n",
-                                  ev.vbucket);
-                engine.getEpStore()->setVBucketState(ev.vbucket, vbucket_state_dead);
-                setTakeOverCompletionPhase(true);
-            }
-            if (tapLog.size() > 1) {
-                // We're still waiting for acks for regular items.
-                // Pop the tap log for this vbucket_state_active message and requeue it.
-                tapLog.pop_back();
-                TapVBucketEvent lo(TAP_VBUCKET_SET, ev.vbucket, vbucket_state_active);
-                addVBucketLowPriority_UNLOCKED(lo);
-                ev.event = TAP_PAUSE;
-            }
-        } else if (!tapLog.empty()) {
-            ev.event = TAP_PAUSE;
-        } else {
-            getLogger()->log(EXTENSION_LOG_WARNING, NULL,
-                             "Disconnecting tap stream <%s>",
-                             getName().c_str());
-            setDisconnect(true);
-            ev.event = TAP_DISCONNECT;
-        }
-    }
-
-    return ev;
-}
-
-bool TapProducer::addEvent_UNLOCKED(const queued_item &it) {
-    if (vbucketFilter(it->getVBucketId())) {
-        bool wasEmpty = queue->empty();
-        queue->push_back(it);
-        ++queueSize;
-        queueMemSize.incr(sizeof(queued_item));
-        return wasEmpty;
-    } else {
-        return queue->empty();
-    }
-}
-
-TapVBucketEvent TapProducer::nextVBucketHighPriority_UNLOCKED() {
-    TapVBucketEvent ret(TAP_PAUSE, 0, vbucket_state_active);
-    if (!vBucketHighPriority.empty()) {
-        ret = vBucketHighPriority.front();
-        vBucketHighPriority.pop();
-
-        // We might have objects in our queue that aren't in our filter
-        // If so, just skip them..
-        switch (ret.event) {
-        case TAP_OPAQUE:
-            opaqueCommandCode = (uint32_t)ret.state;
-            if (opaqueCommandCode == htonl(TAP_OPAQUE_ENABLE_AUTO_NACK) ||
-                opaqueCommandCode == htonl(TAP_OPAQUE_ENABLE_CHECKPOINT_SYNC) ||
-                opaqueCommandCode == htonl(TAP_OPAQUE_CLOSE_BACKFILL)) {
-                break;
-            }
-            // FALLTHROUGH
-        default:
-            if (!vbucketFilter(ret.vbucket)) {
-                return nextVBucketHighPriority_UNLOCKED();
-            }
-        }
-
-        ++recordsFetched;
-        ++seqno;
-        addTapLogElement_UNLOCKED(ret);
-    }
->>>>>>> 150a04ad
     return ret;
 }
 
@@ -2042,32 +1891,18 @@
 }
 
 queued_item TapProducer::nextCheckpointMessage_UNLOCKED() {
-<<<<<<< HEAD
     queued_item an_item(NULL);
     if (!checkpointMsgs.empty()) {
         an_item = checkpointMsgs.front();
         checkpointMsgs.pop();
         if (!vbucketFilter(an_item->getVBucketId())) {
-=======
-    queued_item item(NULL);
-    if (!checkpointMsgs.empty()) {
-        item = checkpointMsgs.front();
-        checkpointMsgs.pop();
-        if (!vbucketFilter(item->getVBucketId())) {
->>>>>>> 150a04ad
             return nextCheckpointMessage_UNLOCKED();
         }
         ++checkpointMsgCounter;
         ++recordsFetched;
-<<<<<<< HEAD
         addTapLogElement_UNLOCKED(an_item);
     }
     return an_item;
-=======
-        addTapLogElement_UNLOCKED(item);
-    }
-    return item;
->>>>>>> 150a04ad
 }
 
 size_t TapProducer::getBackfillRemaining_UNLOCKED() {
@@ -2118,16 +1953,11 @@
 
 void TapProducer::appendQueue(std::list<queued_item> *q) {
     LockHolder lh(queueLock);
-<<<<<<< HEAD
     size_t old_queue_size = queue->size();
     queue->splice(queue->end(), *q);
     queueSize = queue->size();
     stats.memOverhead.incr(sizeof(queued_item) * (queueSize - old_queue_size));
     assert(stats.memOverhead.get() < GIGANTOR);
-=======
-    queue->splice(queue->end(), *q);
-    queueSize = queue->size();
->>>>>>> 150a04ad
 
     for(std::list<queued_item>::iterator i = q->begin(); i != q->end(); ++i)  {
         queueMemSize.incr((*i)->size());
