/* -*- Mode: C++; tab-width: 4; c-basic-offset: 4; indent-tabs-mode: nil -*- */
/*
 *     Copyright 2015 Couchbase, Inc
 *
 *   Licensed under the Apache License, Version 2.0 (the "License");
 *   you may not use this file except in compliance with the License.
 *   You may obtain a copy of the License at
 *
 *       http://www.apache.org/licenses/LICENSE-2.0
 *
 *   Unless required by applicable law or agreed to in writing, software
 *   distributed under the License is distributed on an "AS IS" BASIS,
 *   WITHOUT WARRANTIES OR CONDITIONS OF ANY KIND, either express or implied.
 *   See the License for the specific language governing permissions and
 *   limitations under the License.
 */

#include "item_pager.h"

#include "checkpoint.h"
#include "connmap.h"
#include "dcp/dcpconnmap.h"
#include "ep_engine.h"
#include "ep_time.h"
#include "item.h"
#include "kv_bucket_iface.h"

#include <cstdlib>
#include <iostream>
#include <limits>
#include <list>
#include <string>
#include <utility>

#include <phosphor/phosphor.h>
#include <platform/make_unique.h>


static const size_t MAX_PERSISTENCE_QUEUE_SIZE = 1000000;

enum pager_type_t {
    ITEM_PAGER,
    EXPIRY_PAGER
};

/**
 * As part of the ItemPager, visit all of the objects in memory and
 * eject some within a constrained probability
 */
class PagingVisitor : public VBucketVisitor,
                      public HashTableVisitor {
public:

    /**
     * Construct a PagingVisitor that will attempt to evict the given
     * percentage of objects.
     *
     * @param s the store that will handle the bulk removal
     * @param st the stats where we'll track what we've done
     * @param pcnt percentage of objects to attempt to evict (0-1)
     * @param sfin pointer to a bool to be set to true after run completes
     * @param pause flag indicating if PagingVisitor can pause between vbucket
     *              visits
     * @param bias active vbuckets eviction probability bias multiplier (0-1)
     * @param phase pointer to an item_pager_phase to be set
     */
<<<<<<< HEAD
    PagingVisitor(KVBucketIface& s,
=======
    PagingVisitor(KVBucket& s,
>>>>>>> c61aed97
                  EPStats& st,
                  double pcnt,
                  std::shared_ptr<std::atomic<bool>>& sfin,
                  pager_type_t caller,
                  bool pause,
                  double bias,
                  std::atomic<item_pager_phase>* phase)
        : store(s),
          stats(st),
          percent(pcnt),
          activeBias(bias),
          ejected(0),
          startTime(ep_real_time()),
          stateFinalizer(sfin),
          owner(caller),
          canPause(pause),
          completePhase(true),
          wasHighMemoryUsage(s.isMemoryUsageTooHigh()),
<<<<<<< HEAD
          taskStart(ProcessClock::now()),
=======
          taskStart(gethrtime()),
>>>>>>> c61aed97
          pager_phase(phase) {
    }

    bool visit(const HashTable::HashBucketLock& lh, StoredValue& v) override {
        // Delete expired items for an active vbucket.
        bool isExpired = (currentBucket->getState() == vbucket_state_active) &&
                         v.isExpired(startTime) && !v.isDeleted();
        if (isExpired || v.isTempNonExistentItem() || v.isTempDeletedItem()) {
            std::unique_ptr<Item> it = v.toItem(false, currentBucket->getId());
            expired.push_back(*it.get());
            return true;
        }

        // return if not ItemPager, which uses valid eviction percentage
        if (percent <= 0 || !pager_phase) {
            return true;
        }

        // always evict unreferenced items, or randomly evict referenced item
        double r = *pager_phase == PAGING_UNREFERENCED ?
            1 :
            static_cast<double>(std::rand()) / static_cast<double>(RAND_MAX);

        if (*pager_phase == PAGING_UNREFERENCED &&
            v.getNRUValue() == MAX_NRU_VALUE) {
            doEviction(lh, &v);
        } else if (*pager_phase == PAGING_RANDOM &&
                   v.incrNRUValue() == MAX_NRU_VALUE && r <= percent) {
            doEviction(lh, &v);
        }

        return true;
    }

    void visitBucket(VBucketPtr &vb) override {
        update();

        bool newCheckpointCreated = false;
        size_t removed = vb->checkpointManager->removeClosedUnrefCheckpoints(
                *vb, newCheckpointCreated);
        stats.itemsRemovedFromCheckpoints.fetch_add(removed);
        // If the new checkpoint is created, notify this event to the
        // corresponding paused DCP connections.
        if (newCheckpointCreated) {
            store.getEPEngine().getDcpConnMap().notifyVBConnections(
                    vb->getId(), vb->checkpointManager->getHighSeqno());
        }

        // fast path for expiry item pager
        if (percent <= 0 || !pager_phase) {
            if (vBucketFilter(vb->getId())) {
                currentBucket = vb;
                vb->ht.visit(*this);
            }
            return;
        }

        // skip active vbuckets if active resident ratio is lower than replica
        double current = static_cast<double>(stats.getTotalMemoryUsed());
        double lower = static_cast<double>(stats.mem_low_wat);
        double high = static_cast<double>(stats.mem_high_wat);
        if (vb->getState() == vbucket_state_active && current < high &&
            store.getActiveResidentRatio() <
            store.getReplicaResidentRatio())
        {
            return;
        }

        if (current > lower) {
            double p = (current - static_cast<double>(lower)) / current;
            adjustPercent(p, vb->getState());
            if (vBucketFilter(vb->getId())) {
                currentBucket = vb;
                vb->ht.visit(*this);
            }

        } else { // stop eviction whenever memory usage is below low watermark
            completePhase = false;
        }
    }

    void update() {
        store.deleteExpiredItems(expired, ExpireBy::Pager);

        if (numEjected() > 0) {
            LOG(EXTENSION_LOG_INFO, "Paged out %ld values", numEjected());
        }

        size_t num_expired = expired.size();
        if (num_expired > 0) {
            LOG(EXTENSION_LOG_INFO, "Purged %ld expired items", num_expired);
        }

        ejected = 0;
        expired.clear();
    }

    bool pauseVisitor() override {
        size_t queueSize = stats.diskQueueSize.load();
        return canPause && queueSize >= MAX_PERSISTENCE_QUEUE_SIZE;
    }

    void complete() override {
        update();

        auto elapsed_time =
                std::chrono::duration_cast<std::chrono::microseconds>(
                        ProcessClock::now() - taskStart);
        if (owner == ITEM_PAGER) {
            stats.itemPagerHisto.add(elapsed_time);
        } else if (owner == EXPIRY_PAGER) {
            stats.expiryPagerHisto.add(elapsed_time);
        }

        bool inverse = false;
        (*stateFinalizer).compare_exchange_strong(inverse, true);

        if (pager_phase && completePhase) {
            if (*pager_phase == PAGING_UNREFERENCED) {
                *pager_phase = PAGING_RANDOM;
            } else {
                *pager_phase = PAGING_UNREFERENCED;
            }
        }

        // Wake up any sleeping backfill tasks if the memory usage is lowered
        // below the high watermark as a result of checkpoint removal.
        if (wasHighMemoryUsage && !store.isMemoryUsageTooHigh()) {
            store.getEPEngine().getDcpConnMap().notifyBackfillManagerTasks();
        }

        if (ITEM_PAGER == owner) {
            // Re-check memory which may wake up the ItemPager and schedule
            // a new PagingVisitor with the next phase/memory target etc...
            // This is done after we've signalled 'completion' by clearing
            // the stateFinalizer, which ensures the ItemPager doesn't just
            // ignore a request.
            store.checkAndMaybeFreeMemory();
        }
    }

    /**
     * Get the number of items ejected during the visit.
     */
    size_t numEjected() { return ejected; }

private:
    void adjustPercent(double prob, vbucket_state_t state) {
        if (state == vbucket_state_replica ||
            state == vbucket_state_dead)
        {
            // replica items should have higher eviction probability
            double p = prob*(2 - activeBias);
            percent = p < 0.9 ? p : 0.9;
        } else {
            // active items have lower eviction probability
            percent = prob*activeBias;
        }
    }

    void doEviction(const HashTable::HashBucketLock& lh, StoredValue* v) {
        item_eviction_policy_t policy = store.getItemEvictionPolicy();
        StoredDocKey key(v->getKey());

        if (currentBucket->pageOut(lh, v)) {
            ++ejected;

            /**
             * For FULL EVICTION MODE, add all items that are being
             * evicted to the corresponding bloomfilter.
             */
            if (policy == FULL_EVICTION) {
                currentBucket->addToFilter(key);
            }
        }
    }

    std::list<Item> expired;

    KVBucket& store;
    EPStats &stats;
    double percent;
    double activeBias;
    size_t ejected;
    time_t startTime;
    std::shared_ptr<std::atomic<bool>> stateFinalizer;
    pager_type_t owner;
    bool canPause;
    bool completePhase;
    bool wasHighMemoryUsage;
    ProcessClock::time_point taskStart;
    std::atomic<item_pager_phase>* pager_phase;
    VBucketPtr currentBucket;
};

ItemPager::ItemPager(EventuallyPersistentEngine& e, EPStats& st)
    : GlobalTask(&e, TaskId::ItemPager, 10, false),
      engine(e),
      stats(st),
      available(new std::atomic<bool>(true)),
      phase(PAGING_UNREFERENCED),
      doEvict(false),
      sleepTime(std::chrono::milliseconds(
              e.getConfiguration().getPagerSleepTimeMs())),
      notified(false) {
}

bool ItemPager::run(void) {
    TRACE_EVENT0("ep-engine/task", "ItemPager");

    // Setup so that we will sleep before clearing notified.
    snooze(sleepTime.count());

    // Save the value of notified to be used in the "do we page check", it could
    // be that we've gone over HWM have been notified to run, then came back
    // down (e.g. 1 byte under HWM), we should still page in this scenario.
    // Notified would be false if we were woken by the periodic scheduler
    bool wasNotified = notified;

    // Clear the notification flag before starting the task's actions
    notified.store(false);

    KVBucket* kvBucket = engine.getKVBucket();
    double current = static_cast<double>(stats.getTotalMemoryUsed());
    double upper = static_cast<double>(stats.mem_high_wat);
    double lower = static_cast<double>(stats.mem_low_wat);

    if (current <= lower) {
        doEvict = false;
    }

    bool inverse = true;
    if (((current > upper) || doEvict || wasNotified) &&
        (*available).compare_exchange_strong(inverse, false)) {
        if (kvBucket->getItemEvictionPolicy() == VALUE_ONLY) {
            doEvict = true;
        }

        ++stats.pagerRuns;

        double toKill = (current - static_cast<double>(lower)) / current;

        std::stringstream ss;
        ss << "Using " << stats.getTotalMemoryUsed()
           << " bytes of memory, paging out %0f%% of items." << std::endl;
        LOG(EXTENSION_LOG_INFO, ss.str().c_str(), (toKill*100.0));

        // compute active vbuckets evicition bias factor
        Configuration& cfg = engine.getConfiguration();
        size_t activeEvictPerc = cfg.getPagerActiveVbPcnt();
        double bias = static_cast<double>(activeEvictPerc) / 50;

        auto pv = std::make_unique<PagingVisitor>(*kvBucket,
                                                  stats,
                                                  toKill,
                                                  available,
                                                  ITEM_PAGER,
                                                  false,
                                                  bias,
                                                  &phase);

        // p99.99 is ~50ms
        const auto maxExpectedDuration = std::chrono::milliseconds(50);

        kvBucket->visit(std::move(pv),
                        "Item pager",
                        TaskId::ItemPagerVisitor,
                        /*sleepTime*/ 0,
                        maxExpectedDuration);
    }

    return true;
}

void ItemPager::scheduleNow() {
    bool expected = false;
    if (notified.compare_exchange_strong(expected, true)) {
        ExecutorPool::get()->wake(getId());
    }
}

ExpiredItemPager::ExpiredItemPager(EventuallyPersistentEngine *e,
                                   EPStats &st, size_t stime,
                                   ssize_t taskTime) :
    GlobalTask(e, TaskId::ExpiredItemPager,
               static_cast<double>(stime), false),
    engine(e),
    stats(st),
    sleepTime(static_cast<double>(stime)),
    available(new std::atomic<bool>(true)) {

    double initialSleep = sleepTime;
    if (taskTime != -1) {
        /*
         * Ensure task start time will always be within a range of (0, 23).
         * A validator is already in place in the configuration file.
         */
        size_t startTime = taskTime % 24;

        /*
         * The following logic calculates the amount of time this task
         * needs to sleep for initially so that it would wake up at the
         * designated task time, note that this logic kicks in only when
         * taskTime is set to value other than -1.
         * Otherwise this task will wake up periodically in a time
         * specified by sleeptime.
         */
        time_t now = ep_abs_time(ep_current_time());
        struct tm timeNow, timeTarget;
        cb_gmtime_r(&now, &timeNow);
        timeTarget = timeNow;
        if (timeNow.tm_hour >= (int)startTime) {
            timeTarget.tm_mday += 1;
        }
        timeTarget.tm_hour = startTime;
        timeTarget.tm_min = 0;
        timeTarget.tm_sec = 0;

        initialSleep = difftime(mktime(&timeTarget), mktime(&timeNow));
        snooze(initialSleep);
    }

    updateExpPagerTime(initialSleep);
}

bool ExpiredItemPager::run(void) {
    TRACE_EVENT0("ep-engine/task", "ExpiredItemPager");
    KVBucket* kvBucket = engine->getKVBucket();
    bool inverse = true;
    if ((*available).compare_exchange_strong(inverse, false)) {
        ++stats.expiryPagerRuns;

        auto pv = std::make_unique<PagingVisitor>(*kvBucket,
                                                  stats,
                                                  -1,
                                                  available,
                                                  EXPIRY_PAGER,
                                                  true,
                                                  1,
                                                  nullptr);

        // p99.99 is ~50ms (same as ItemPager).
        const auto maxExpectedDuration = std::chrono::milliseconds(50);

        // track spawned tasks for shutdown..
        kvBucket->visit(std::move(pv),
                        "Expired item remover",
                        TaskId::ExpiredItemPagerVisitor,
                        10,
                        maxExpectedDuration);
    }
    snooze(sleepTime);
    updateExpPagerTime(sleepTime);

    return true;
}

void ExpiredItemPager::updateExpPagerTime(double sleepSecs) {
    struct timeval _waketime;
    gettimeofday(&_waketime, NULL);
    _waketime.tv_sec += sleepSecs;
    stats.expPagerTime.store(_waketime.tv_sec);
}<|MERGE_RESOLUTION|>--- conflicted
+++ resolved
@@ -64,11 +64,7 @@
      * @param bias active vbuckets eviction probability bias multiplier (0-1)
      * @param phase pointer to an item_pager_phase to be set
      */
-<<<<<<< HEAD
-    PagingVisitor(KVBucketIface& s,
-=======
     PagingVisitor(KVBucket& s,
->>>>>>> c61aed97
                   EPStats& st,
                   double pcnt,
                   std::shared_ptr<std::atomic<bool>>& sfin,
@@ -87,11 +83,7 @@
           canPause(pause),
           completePhase(true),
           wasHighMemoryUsage(s.isMemoryUsageTooHigh()),
-<<<<<<< HEAD
           taskStart(ProcessClock::now()),
-=======
-          taskStart(gethrtime()),
->>>>>>> c61aed97
           pager_phase(phase) {
     }
 
