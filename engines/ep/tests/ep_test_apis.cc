/* -*- Mode: C++; tab-width: 4; c-basic-offset: 4; indent-tabs-mode: nil -*- */
/*
 *     Copyright 2012 Couchbase, Inc
 *
 *   Licensed under the Apache License, Version 2.0 (the "License");
 *   you may not use this file except in compliance with the License.
 *   You may obtain a copy of the License at
 *
 *       http://www.apache.org/licenses/LICENSE-2.0
 *
 *   Unless required by applicable law or agreed to in writing, software
 *   distributed under the License is distributed on an "AS IS" BASIS,
 *   WITHOUT WARRANTIES OR CONDITIONS OF ANY KIND, either express or implied.
 *   See the License for the specific language governing permissions and
 *   limitations under the License.
 */

#include "config.h"
#include "ep_test_apis.h"
#include "ep_testsuite_common.h"

#include <memcached/util.h>
#include <platform/cb_malloc.h>
#include <platform/platform.h>
#include <stdlib.h>
#include <string.h>

#include <algorithm>
#include <iostream>
#include <list>
#include <mutex>
#include <sstream>
#include <thread>

#include "mock/mock_dcp.h"

template<typename T> class HistogramStats;

// Due to the limitations of the add_stats callback (essentially we cannot pass
// a context into it) we instead have a single, global `vals` map. The
// vals_mutex is to ensure serialised modifications to this data structure.
std::mutex vals_mutex;
statistic_map vals;

// get_stat and get_histo_stat can only be called one at a time as they use
// the three global variables (requested_stat_name, actual_stat_value and
// histogram_stat_int_value).  Therefore the two functions need to acquire a
// lock and keep it for the whole function duration.

// The requested_stat_name and actual_stat_value are used in an optimized
// add_stats callback (add_individual_stat) which checks for one stat
// (and hence doesn't have to keep a map of all of them).
struct {
    std::mutex mutex;
    std::string requested_stat_name;
    std::string actual_stat_value;
    /* HistogramStats<T>* is supported C++14 onwards.
     * Until then use a separate ptr for each type.
     */
    HistogramStats<uint64_t>* histogram_stat_int_value;
} get_stat_context;

bool dump_stats = false;
std::atomic<protocol_binary_response_status> last_status(
    static_cast<protocol_binary_response_status>(0));
std::string last_key;
std::string last_body;
std::string last_ext;
bool last_deleted_flag(false);
std::atomic<uint8_t> last_conflict_resolution_mode(static_cast<uint8_t>(-1));
std::atomic<uint64_t> last_cas(0);
std::atomic<uint8_t> last_datatype(0x00);
ItemMetaData last_meta;
std::atomic<uint64_t> last_uuid(0);
std::atomic<uint64_t> last_seqno(0);

/* HistogramBinStats is used to hold a histogram bin object a histogram stat.
   This is a class used to hold already computed stats. Hence we do not expect
   any change once a bin object is created */
template<typename T>
class HistogramBinStats {
public:
    HistogramBinStats(const T& s, const T& e, uint64_t count)
        : start_(s), end_(e), count_(count) { }

    T start() const {
        return start_;
    }

    T end() const {
        return end_;
    }

    uint64_t count() const {
        return count_;
    }

private:
    T start_;
    T end_;
    uint64_t count_;
};


/* HistogramStats is used to hold necessary info from a histogram stat.
   Since this class used to hold already computed stats, only write apis to add
   new bins is implemented */
template<typename T>
class HistogramStats {
public:
    HistogramStats() : total_count(0) {}

    /* Add a new bin */
    void add_bin(const T& start, const T& end, uint64_t count) {
        bins.push_back(HistogramBinStats<T>(start, end, count));
        total_count += count;
    }

    /* Num of bins in the histogram */
    size_t num_bins() const {
        return bins.size();
    }

    uint64_t total() const {
        return total_count;
    }

    /* Add a bin iterator when needed */
private:
    /* List of all the bins in the histogram stats */
    std::list<HistogramBinStats<T>> bins;
    /* Total number of samples across all histogram bins */
    uint64_t total_count;
};

static void get_histo_stat(ENGINE_HANDLE *h, ENGINE_HANDLE_V1 *h1,
                                  const char *statname, const char *statkey);

void encodeExt(char *buffer, uint32_t val);
void encodeWithMetaExt(char *buffer, ItemMetaData *meta);

void decayingSleep(useconds_t *sleepTime) {
    static const useconds_t maxSleepTime = 500000;
    usleep(*sleepTime);
    *sleepTime = std::min(*sleepTime << 1, maxSleepTime);
}

ENGINE_ERROR_CODE vb_map_response(const void *cookie,
                                  const void *map,
                                  size_t mapsize) {
    (void)cookie;
    last_body.assign(static_cast<const char*>(map), mapsize);
    return ENGINE_SUCCESS;
}

bool add_response(const void *key, uint16_t keylen, const void *ext,
                  uint8_t extlen, const void *body, uint32_t bodylen,
                  uint8_t datatype, uint16_t status, uint64_t cas,
                  const void *cookie) {
    (void)cookie;
    last_status.store(static_cast<protocol_binary_response_status>(status));
    last_body.assign(static_cast<const char*>(body), bodylen);
    last_ext.assign(static_cast<const char*>(ext), extlen);
    last_key.assign(static_cast<const char*>(key), keylen);
    last_cas.store(cas);
    last_datatype.store(datatype);
    return true;
}

<<<<<<< HEAD
=======
bool add_response_get_meta(const void *key, uint16_t keylen, const void *ext,
                           uint8_t extlen, const void *body, uint32_t bodylen,
                           uint8_t datatype, uint16_t status, uint64_t cas,
                           const void *cookie) {
    (void)cookie;
    const uint8_t* ext_bytes = reinterpret_cast<const uint8_t*> (ext);
    uint8_t meta_datatype = datatype;
    if (ext && extlen > 0) {
        uint32_t flags;
        memcpy(&flags, ext_bytes, 4);
        last_deleted_flag = ntohl(flags) & GET_META_ITEM_DELETED_FLAG;
        memcpy(&last_meta.flags, ext_bytes + 4, 4);
        memcpy(&last_meta.exptime, ext_bytes + 8, 4);
        last_meta.exptime = ntohl(last_meta.exptime);
        uint64_t revId = 0;
        memcpy(&revId, ext_bytes + 12, 8);
        last_meta.revSeqno = ntohll(revId);
        last_meta.cas = cas;
        if (extlen > 20) {
            memcpy(&meta_datatype, ext_bytes + 20, 1);
        }
    }

    return add_response(key, keylen, ext, extlen, body, bodylen, meta_datatype,
                        status, cas, cookie);
}

>>>>>>> a52ce0a4
bool add_response_set_del_meta(const void *key, uint16_t keylen, const void *ext,
                               uint8_t extlen, const void *body, uint32_t bodylen,
                               uint8_t datatype, uint16_t status, uint64_t cas,
                               const void *cookie) {
    (void)cookie;
    const uint8_t* ext_bytes = reinterpret_cast<const uint8_t*> (ext);
    if (ext && extlen > 0) {
        uint64_t vb_uuid;
        uint64_t seqno;
        memcpy(&vb_uuid, ext_bytes, 8);
        memcpy(&seqno, ext_bytes + 8, 8);
        last_uuid.store(ntohll(vb_uuid));
        last_seqno.store(ntohll(seqno));
    }

    return add_response(key, keylen, ext, extlen, body, bodylen, datatype,
                        status, cas, cookie);
}

bool add_response_ret_meta(const void *key, uint16_t keylen, const void *ext,
                           uint8_t extlen, const void *body, uint32_t bodylen,
                           uint8_t datatype, uint16_t status, uint64_t cas,
                           const void *cookie) {
    (void)cookie;
    const uint8_t* ext_bytes = reinterpret_cast<const uint8_t*> (ext);
    if (ext && extlen == 16) {
        memcpy(&last_meta.flags, ext_bytes, 4);
        memcpy(&last_meta.exptime, ext_bytes + 4, 4);
        last_meta.exptime = ntohl(last_meta.exptime);
        uint64_t revId = 0;
        memcpy(&revId, ext_bytes + 8, 8);
        last_meta.revSeqno = ntohll(revId);
        last_meta.cas = cas;
    }
    return add_response(key, keylen, ext, extlen, body, bodylen, datatype,
                        status, cas, cookie);
}

void add_stats(const char* key,
               const uint16_t klen,
               const char* val,
               const uint32_t vlen,
               gsl::not_null<const void*>) {
    std::string k(key, klen);
    std::string v(val, vlen);

    if (dump_stats) {
        std::cout << "stat[" << k << "] = " << v << std::endl;
    }

    std::lock_guard<std::mutex> lh(vals_mutex);
    vals[k] = v;
}

/* Callback passed to engine interface `get_stats`, used by get_int_stat and
 * friends to lookup a specific stat. If `key` matches the requested key name,
 * then record its value in actual_stat_value.
 */
void add_individual_stat(const char* key,
                         const uint16_t klen,
                         const char* val,
                         const uint32_t vlen,
                         gsl::not_null<const void*>) {
    if (get_stat_context.actual_stat_value.empty() &&
            get_stat_context.requested_stat_name.compare(
                    0, get_stat_context.requested_stat_name.size(),
                    key, klen) == 0) {
        get_stat_context.actual_stat_value = std::string(val, vlen);
    }
}

void add_individual_histo_stat(const char* key,
                               const uint16_t klen,
                               const char* val,
                               const uint32_t vlen,
                               gsl::not_null<const void*> cookie) {
    /* Convert key to string */
    std::string key_str(key, klen);
    size_t pos1 = key_str.find(get_stat_context.requested_stat_name);
    if (pos1 != std::string::npos)
    {
        get_stat_context.actual_stat_value.append(val, vlen);
        /* Parse start and end from the key.
           Key is in the format task_name_START,END (backfill_tasks_20,100) */
        pos1 += get_stat_context.requested_stat_name.length();
        /* Find ',' to move to end of bin_start */
        size_t pos2 = key_str.find(',', pos1);
        if ((std::string::npos == pos2) || (pos1 >= pos2)) {
            throw std::invalid_argument("Malformed histogram stat: " + key_str);
        }
        auto start = std::stoull(std::string(key_str, pos1, pos2));

        /* Move next to ',' for starting character of bin_end */
        pos1 = pos2 + 1;
        /* key_str ends with bin_end */
        pos2 = key_str.length();
        if (pos1 >= pos2) {
            throw std::invalid_argument("Malformed histogram stat: " + key_str);
        }
        auto end = std::stoull(std::string(key_str, pos1, pos2));
        get_stat_context.histogram_stat_int_value->add_bin(start, end,
                                                           std::stoull(val));
    }
}


void encodeExt(char *buffer, uint32_t val) {
    val = htonl(val);
    memcpy(buffer, (char*)&val, sizeof(val));
}

void encodeWithMetaExt(char* buffer,
                       uint64_t cas,
                       uint64_t revSeqno,
                       uint32_t flags,
                       uint32_t exp) {
    memcpy(buffer, (char*)&flags, sizeof(flags));
    memcpy(buffer + 4, (char*)&exp, sizeof(exp));
    memcpy(buffer + 8, (char*)&revSeqno, sizeof(revSeqno));
    memcpy(buffer + 16, (char*)&cas, sizeof(cas));
}

void encodeWithMetaExt(char* buffer, RawItemMetaData* meta) {
    uint32_t flags = meta->flags;
    uint32_t exp = htonl(meta->exptime);
    uint64_t seqno = htonll(meta->revSeqno);
    uint64_t cas = htonll(meta->cas);
    encodeWithMetaExt(buffer, cas, seqno, flags, exp);
}

void encodeWithMetaExt(char* buffer, ItemMetaData* meta) {
    uint32_t flags = meta->flags;
    uint32_t exp = htonl(meta->exptime);
    uint64_t seqno = htonll(meta->revSeqno);
    uint64_t cas = htonll(meta->cas);
    encodeWithMetaExt(buffer, cas, seqno, flags, exp);
}

protocol_binary_request_header* createPacket(uint8_t opcode,
                                             uint16_t vbid,
                                             uint64_t cas,
                                             const char *ext,
                                             uint8_t extlen,
                                             const char *key,
                                             uint32_t keylen,
                                             const char *val,
                                             uint32_t vallen,
                                             uint8_t datatype,
                                             const char *meta,
                                             uint16_t nmeta) {
    char *pkt_raw;
    uint32_t headerlen = sizeof(protocol_binary_request_header);
    pkt_raw = static_cast<char*>(cb_calloc(1, headerlen + extlen + keylen + vallen + nmeta));
    cb_assert(pkt_raw);
    protocol_binary_request_header *req =
        (protocol_binary_request_header*)pkt_raw;
    req->request.opcode = opcode;
    req->request.keylen = htons(keylen);
    req->request.extlen = extlen;
    req->request.vbucket = htons(vbid);
    req->request.bodylen = htonl(keylen + vallen + extlen + nmeta);
    req->request.cas = htonll(cas);
    req->request.datatype = datatype;

    if (extlen > 0) {
        memcpy(pkt_raw + headerlen, ext, extlen);
    }

    if (keylen > 0) {
        memcpy(pkt_raw + headerlen + extlen, key, keylen);
    }

    if (vallen > 0) {
        memcpy(pkt_raw + headerlen + extlen + keylen, val, vallen);
    }

    // Extended meta: To be used for set_with_meta/del_with_meta/add_with_meta
    if (meta && nmeta > 0) {
        memcpy(pkt_raw + headerlen + extlen + keylen + vallen,
               meta, nmeta);
    }

    return req;
}

void createCheckpoint(ENGINE_HANDLE *h, ENGINE_HANDLE_V1 *h1) {
    protocol_binary_request_header *request = createPacket(PROTOCOL_BINARY_CMD_CREATE_CHECKPOINT);
    check(h1->unknown_command(h, NULL, request, add_response, testHarness.doc_namespace) == ENGINE_SUCCESS,
          "Failed to create a new checkpoint.");
    cb_free(request);
}

ENGINE_ERROR_CODE del(ENGINE_HANDLE *h, ENGINE_HANDLE_V1 *h1, const char *key,
                      uint64_t cas, uint16_t vbucket, const void* cookie) {
    mutation_descr_t mut_info{};
    return del(h, h1, key, &cas, vbucket, cookie, &mut_info);
}

ENGINE_ERROR_CODE del(ENGINE_HANDLE *h, ENGINE_HANDLE_V1 *h1, const char *key,
                      uint64_t* cas, uint16_t vbucket, const void* cookie,
                      mutation_descr_t* mut_info) {
    bool create_cookie = false;
    if (cookie == nullptr) {
        cookie = testHarness.create_cookie();
        create_cookie = true;
    }

    auto ret = h1->remove(h,
                          cookie,
                          DocKey(key, testHarness.doc_namespace),
                          *cas,
                          vbucket,
                          *mut_info);
    if (create_cookie) {
        testHarness.destroy_cookie(cookie);
    }

    return ret;
}

/** Simplified version of store for handling the common case of performing
 * a delete with a value.
 */
ENGINE_ERROR_CODE delete_with_value(ENGINE_HANDLE* h,
                                    ENGINE_HANDLE_V1* h1,
                                    const void* cookie,
                                    uint64_t cas,
                                    const char* key,
                                    cb::const_char_buffer value,
                                    cb::mcbp::Datatype datatype) {
    auto ret = storeCasVb11(h,
                            h1,
                            cookie,
                            OPERATION_SET,
                            key,
                            value.data(),
                            value.size(),
                            9258,
                            cas,
                            /*vb*/ 0,
                            /*exp*/ 0,
                            uint8_t(datatype),
                            DocumentState::Deleted);
    wait_for_flusher_to_settle(h, h1);

    return ENGINE_ERROR_CODE(ret.first);
}

void del_with_meta(ENGINE_HANDLE* h,
                   ENGINE_HANDLE_V1* h1,
                   const char* key,
                   const size_t keylen,
                   const uint32_t vb,
                   ItemMetaData* itemMeta,
                   uint64_t cas_for_delete,
                   uint32_t options,
                   const void* cookie,
                   const std::vector<char>& nmeta,
                   protocol_binary_datatype_t datatype,
                   const std::vector<char>& value) {
    RawItemMetaData meta{itemMeta->cas,
                         itemMeta->revSeqno,
                         itemMeta->flags,
                         itemMeta->exptime};
    del_with_meta(h,
                  h1,
                  key,
                  keylen,
                  vb,
                  &meta,
                  cas_for_delete,
                  options,
                  cookie,
                  nmeta,
                  datatype,
                  value);
}

void del_with_meta(ENGINE_HANDLE* h,
                   ENGINE_HANDLE_V1* h1,
                   const char* key,
                   const size_t keylen,
                   const uint32_t vb,
                   RawItemMetaData* itemMeta,
                   uint64_t cas_for_delete,
                   uint32_t options,
                   const void* cookie,
                   const std::vector<char>& nmeta,
                   protocol_binary_datatype_t datatype,
                   const std::vector<char>& value) {
    int blen = 24;
    std::unique_ptr<char[]> ext(new char[30]);
    std::unique_ptr<ExtendedMetaData> emd;

    encodeWithMetaExt(ext.get(), itemMeta);

    if (options) {
        uint32_t optionsSwapped = htonl(options);
        memcpy(ext.get() + blen, (char*)&optionsSwapped, sizeof(optionsSwapped));
        blen += sizeof(uint32_t);
    }

    if (nmeta.size() > 0) {
        uint16_t nmetaSize = htons(nmeta.size());
        memcpy(ext.get() + blen, (char*)&nmetaSize, sizeof(nmetaSize));
        blen += sizeof(uint16_t);
    }

    protocol_binary_request_header *pkt;
    pkt = createPacket(PROTOCOL_BINARY_CMD_DEL_WITH_META,
                       vb,
                       cas_for_delete,
                       ext.get(),
                       blen,
                       key,
                       keylen,
                       value.data(),
                       value.size(),
                       datatype,
                       nmeta.data(),
                       nmeta.size());

    check(h1->unknown_command(h, cookie, pkt, add_response_set_del_meta, testHarness.doc_namespace) == ENGINE_SUCCESS,
          "Expected to be able to delete with meta");
    cb_free(pkt);
}

void evict_key(ENGINE_HANDLE *h, ENGINE_HANDLE_V1 *h1, const char *key,
               uint16_t vbucketId, const char *msg, bool expectError) {
    int nonResidentItems = get_int_stat(h, h1, "ep_num_non_resident");
    int numEjectedItems = get_int_stat(h, h1, "ep_num_value_ejects");
    protocol_binary_request_header *pkt = createPacket(PROTOCOL_BINARY_CMD_EVICT_KEY, 0, 0,
                                                       NULL, 0, key, strlen(key));
    pkt->request.vbucket = htons(vbucketId);

    checkeq(ENGINE_SUCCESS,
            h1->unknown_command(h, NULL, pkt, add_response,
                                testHarness.doc_namespace),
          "Failed to perform CMD_EVICT_KEY.");

    cb_free(pkt);
    if (expectError) {
        checkeq(PROTOCOL_BINARY_RESPONSE_KEY_EEXISTS, last_status.load(),
                "evict_key: expected KEY_EEXISTS when evicting key");
    } else {
        if (last_body != "Already ejected.") {
            nonResidentItems++;
            numEjectedItems++;
        }
        checkeq(PROTOCOL_BINARY_RESPONSE_SUCCESS, last_status.load(),
                "evict_key: expected SUCCESS when evicting key.");
    }

    checkeq(nonResidentItems, get_int_stat(h, h1, "ep_num_non_resident"),
          "Incorrect number of non-resident items");
    checkeq(numEjectedItems, get_int_stat(h, h1, "ep_num_value_ejects"),
          "Incorrect number of ejected items");

    if (msg != NULL && last_body != msg) {
        fprintf(stderr, "Expected evict to return ``%s'', but it returned ``%s''\n",
                msg, last_body.c_str());
        abort();
    }
}

ENGINE_ERROR_CODE checkpointPersistence(ENGINE_HANDLE *h, ENGINE_HANDLE_V1 *h1,
                                        uint64_t checkpoint_id, uint16_t vb) {
    checkpoint_id = htonll(checkpoint_id);
    protocol_binary_request_header *request;
    request = createPacket(PROTOCOL_BINARY_CMD_CHECKPOINT_PERSISTENCE, vb, 0, NULL, 0, NULL, 0,
                           (const char *)&checkpoint_id, sizeof(uint64_t));
    ENGINE_ERROR_CODE rv = h1->unknown_command(h, NULL, request, add_response, testHarness.doc_namespace);
    cb_free(request);
    return rv;
}

ENGINE_ERROR_CODE seqnoPersistence(ENGINE_HANDLE* h,
                                   ENGINE_HANDLE_V1* h1,
                                   const void* cookie,
                                   uint16_t vbucket,
                                   uint64_t seqno) {
    seqno = htonll(seqno);
    char buffer[8];
    memcpy(buffer, &seqno, sizeof(uint64_t));
    protocol_binary_request_header* request =
        createPacket(PROTOCOL_BINARY_CMD_SEQNO_PERSISTENCE, vbucket, 0, buffer, 8);

    ENGINE_ERROR_CODE rv = h1->unknown_command(
            h, cookie, request, add_response, testHarness.doc_namespace);
    cb_free(request);
    return rv;
}

cb::EngineErrorItemPair gat(ENGINE_HANDLE *h, ENGINE_HANDLE_V1 *h1,
                            const char* key, uint16_t vb, uint32_t exp) {
    const auto* cookie = testHarness.create_cookie();
    auto ret = h1->get_and_touch(
            h, cookie, DocKey(key, testHarness.doc_namespace), vb, exp);
    testHarness.destroy_cookie(cookie);

    if (ret.first == cb::engine_errc::success) {
        item_info info;
        check(h1->get_item_info(h, ret.second.get(), &info),
              "gat Failed to get item info");

        last_body.assign((const char*)info.value[0].iov_base,
                         info.value[0].iov_len);
    }
    return ret;
}

bool get_item_info(ENGINE_HANDLE *h, ENGINE_HANDLE_V1 *h1, item_info *info,
                   const char* key, uint16_t vb) {
    auto ret = get(h, h1, NULL, key, vb);
    if (ret.first != cb::engine_errc::success) {
        return false;
    }
    if (!h1->get_item_info(h, ret.second.get(), info)) {
        fprintf(stderr, "get_item_info failed\n");
        return false;
    }

    return true;
}

bool get_key(ENGINE_HANDLE *h, ENGINE_HANDLE_V1 *h1, item *i,
             std::string &key) {

    item_info info;
    if (!h1->get_item_info(h, i, &info)) {
        fprintf(stderr, "get_item_info failed\n");
        return false;
    }

    key.assign((const char*)info.key, info.nkey);
    return true;
}

cb::EngineErrorItemPair getl(ENGINE_HANDLE* h,
                             ENGINE_HANDLE_V1* h1,
                             const void* cookie,
                             const char* key,
                             uint16_t vb,
                             uint32_t lock_timeout) {
    bool create_cookie = false;
    if (cookie == nullptr) {
        cookie = testHarness.create_cookie();
        create_cookie = true;
    }
    auto ret = h1->get_locked(h,
                              cookie,
                              DocKey(key, testHarness.doc_namespace),
                              vb,
                              lock_timeout);
    if (create_cookie) {
        testHarness.destroy_cookie(cookie);
    }

    return ret;
}

bool get_meta(ENGINE_HANDLE* h,
              ENGINE_HANDLE_V1* h1,
              const char* key,
              const void* cookie) {
    cb::EngineErrorMetadataPair out;

    return get_meta(h, h1, key, out, cookie);
}

bool get_meta(ENGINE_HANDLE* h,
              ENGINE_HANDLE_V1* h1,
              const char* key,
              cb::EngineErrorMetadataPair& out,
              const void* cookie) {
    DocKey docKey(key, testHarness.doc_namespace);
    bool cookie_create = false;
    if (cookie == nullptr) {
        cookie = testHarness.create_cookie();
        cookie_create = true;
    }

    out = h1->get_meta(h, cookie, docKey, /*vb*/ 0);

    if (cookie_create) {
        testHarness.destroy_cookie(cookie);
    }

    return out.first == cb::engine_errc::success;
}

ENGINE_ERROR_CODE observe(ENGINE_HANDLE* h,
                          ENGINE_HANDLE_V1* h1,
                          std::map<std::string, uint16_t> obskeys) {
    std::stringstream value;
    std::map<std::string, uint16_t>::iterator it;
    for (it = obskeys.begin(); it != obskeys.end(); ++it) {
        uint16_t vb = htons(it->second);
        uint16_t keylen = htons(it->first.length());
        value.write((char*) &vb, sizeof(uint16_t));
        value.write((char*) &keylen, sizeof(uint16_t));
        value.write(it->first.c_str(), it->first.length());
    }

    protocol_binary_request_header *request;
    request = createPacket(PROTOCOL_BINARY_CMD_OBSERVE, 0, 0, NULL, 0, NULL, 0,
                           value.str().data(), value.str().length());

    auto ret = h1->unknown_command(
            h, nullptr, request, add_response, testHarness.doc_namespace);
    cb_free(request);
    return ret;
}

ENGINE_ERROR_CODE observe_seqno(ENGINE_HANDLE* h,
                                ENGINE_HANDLE_V1* h1,
                                uint16_t vb_id,
                                uint64_t uuid) {
    protocol_binary_request_header *request;
    uint64_t vb_uuid = htonll(uuid);
    std::stringstream data;
    data.write((char *) &vb_uuid, sizeof(uint64_t));

    request = createPacket(PROTOCOL_BINARY_CMD_OBSERVE_SEQNO, vb_id, 0, NULL, 0,
                           NULL, 0, data.str().data(), data.str().length());
    auto ret = h1->unknown_command(
            h, NULL, request, add_response, testHarness.doc_namespace);
    cb_free(request);
    return ret;
}

void get_replica(ENGINE_HANDLE *h, ENGINE_HANDLE_V1 *h1, const char* key,
                 uint16_t vbid) {
    protocol_binary_request_header *pkt;
    pkt = createPacket(PROTOCOL_BINARY_CMD_GET_REPLICA, vbid, 0, NULL, 0, key, strlen(key));
    check(h1->unknown_command(h, NULL, pkt, add_response, testHarness.doc_namespace) == ENGINE_SUCCESS,
                              "Get Replica Failed");
    cb_free(pkt);
}

protocol_binary_request_header* prepare_get_replica(ENGINE_HANDLE *h,
                                                    ENGINE_HANDLE_V1 *h1,
                                                    vbucket_state_t state,
                                                    bool makeinvalidkey) {
    uint16_t id = 0;
    const char *key = "k0";
    protocol_binary_request_header *pkt;
    pkt = createPacket(PROTOCOL_BINARY_CMD_GET_REPLICA, id, 0, NULL, 0, key, strlen(key));

    if (!makeinvalidkey) {
        check(store(h,
                    h1,
                    NULL,
                    OPERATION_SET,
                    key,
                    "replicadata",
                    nullptr,
                    0,
                    id) == ENGINE_SUCCESS,
              "Get Replica Failed");

        check(set_vbucket_state(h, h1, id, state),
              "Failed to set vbucket active state, Get Replica Failed");
    }

    return pkt;
}

bool set_param(ENGINE_HANDLE *h, ENGINE_HANDLE_V1 *h1, protocol_binary_engine_param_t paramtype,
               const char *param, const char *val, uint16_t vb) {
    char ext[4];
    protocol_binary_request_header *pkt;
    encodeExt(ext, static_cast<uint32_t>(paramtype));
    pkt = createPacket(PROTOCOL_BINARY_CMD_SET_PARAM, vb, 0, ext, sizeof(protocol_binary_engine_param_t), param,
                       strlen(param), val, strlen(val));

    if (h1->unknown_command(h, NULL, pkt, add_response, testHarness.doc_namespace) != ENGINE_SUCCESS) {
        cb_free(pkt);
        return false;
    }

    cb_free(pkt);
    return last_status == PROTOCOL_BINARY_RESPONSE_SUCCESS;
}

bool set_vbucket_state(ENGINE_HANDLE *h, ENGINE_HANDLE_V1 *h1,
                       uint16_t vb, vbucket_state_t state) {

    char ext[4];
    protocol_binary_request_header *pkt;
    encodeExt(ext, static_cast<uint32_t>(state));
    pkt = createPacket(PROTOCOL_BINARY_CMD_SET_VBUCKET, vb, 0, ext, 4);

    if (h1->unknown_command(h, NULL, pkt, add_response, testHarness.doc_namespace) != ENGINE_SUCCESS) {
        return false;
    }

    cb_free(pkt);
    return last_status == PROTOCOL_BINARY_RESPONSE_SUCCESS;
}

bool get_all_vb_seqnos(ENGINE_HANDLE *h, ENGINE_HANDLE_V1 *h1,
                       vbucket_state_t state, const void *cookie) {
    protocol_binary_request_header *pkt;
    if (state) {
        char ext[sizeof(vbucket_state_t)];
        encodeExt(ext, static_cast<uint32_t>(state));
        pkt = createPacket(PROTOCOL_BINARY_CMD_GET_ALL_VB_SEQNOS, 0, 0, ext,
                           sizeof(vbucket_state_t));
    } else {
        pkt = createPacket(PROTOCOL_BINARY_CMD_GET_ALL_VB_SEQNOS);
    }

    check(h1->unknown_command(h, cookie, pkt, add_response, testHarness.doc_namespace) ==
          ENGINE_SUCCESS, "Error in getting all vb info");

    cb_free(pkt);
    return last_status == PROTOCOL_BINARY_RESPONSE_SUCCESS;
}

void verify_all_vb_seqnos(ENGINE_HANDLE *h, ENGINE_HANDLE_V1 *h1,
                          int vb_start, int vb_end) {
    const int per_vb_resp_size = sizeof(uint16_t) + sizeof(uint64_t);
    const int high_seqno_offset = sizeof(uint16_t);

    /* Check if the total response length is as expected. We expect 10 bytes
     (2 for vb_id + 8 for seqno) */
    checkeq((vb_end - vb_start + 1) * per_vb_resp_size,
            static_cast<int>(last_body.size()),
            "Failed to get all vb info.");
    /* Check if the contents are correct */
    for (int i = 0; i < (vb_end - vb_start + 1); i++) {
        /* Check for correct vb_id */
        checkeq(static_cast<const uint16_t>(vb_start + i),
                ntohs(*(reinterpret_cast<const uint16_t*>(last_body.data() +
                                                          per_vb_resp_size*i))),
              "vb_id mismatch");
        /* Check for correct high_seqno */
        std::string vb_stat_seqno("vb_" + std::to_string(vb_start + i) +
                                  ":high_seqno");
        uint64_t high_seqno_vb =
        get_ull_stat(h, h1, vb_stat_seqno.c_str(), "vbucket-seqno");
        checkeq(high_seqno_vb,
                ntohll(*(reinterpret_cast<const uint64_t*>(last_body.data() +
                                                           per_vb_resp_size*i +
                                                           high_seqno_offset))),
                "high_seqno mismatch");
    }
}

static void store_with_meta(ENGINE_HANDLE *h, ENGINE_HANDLE_V1 *h1,
                     protocol_binary_command cmd, const char *key,
                     const size_t keylen, const char *val, const size_t vallen,
                     const uint32_t vb, ItemMetaData *itemMeta,
                     uint64_t cas_for_store, uint32_t options,
                     uint8_t datatype, const void *cookie,
                     const std::vector<char>& nmeta) {
    int blen = 24;
    std::unique_ptr<char[]> ext(new char[30]);
    std::unique_ptr<ExtendedMetaData> emd;

    encodeWithMetaExt(ext.get(), itemMeta);

    if (options) {
        uint32_t optionsSwapped = htonl(options);
        memcpy(ext.get() + blen, (char*)&optionsSwapped, sizeof(optionsSwapped));
        blen += sizeof(uint32_t);
    }

    if (nmeta.size() > 0) {
        uint16_t nmetaSize = htons(nmeta.size());
        memcpy(ext.get() + blen, (char*)&nmetaSize, sizeof(nmetaSize));
        blen += sizeof(uint16_t);
    }

    protocol_binary_request_header *pkt;
    pkt = createPacket(cmd, vb, cas_for_store, ext.get(), blen, key, keylen,
                       val, vallen, datatype, nmeta.data(), nmeta.size());

    check(h1->unknown_command(h, cookie, pkt, add_response_set_del_meta, testHarness.doc_namespace) == ENGINE_SUCCESS,
          "Expected to be able to store with meta");
    cb_free(pkt);
}

void set_with_meta(ENGINE_HANDLE *h, ENGINE_HANDLE_V1 *h1, const char *key,
                   const size_t keylen, const char *val, const size_t vallen,
                   const uint32_t vb, ItemMetaData *itemMeta,
                   uint64_t cas_for_set, uint32_t options, uint8_t datatype,
                   const void *cookie, const std::vector<char>& nmeta) {
    store_with_meta(h, h1, PROTOCOL_BINARY_CMD_SET_WITH_META, key, keylen, val,
                    vallen, vb, itemMeta, cas_for_set, options, datatype,
                    cookie, nmeta);
}

void add_with_meta(ENGINE_HANDLE *h, ENGINE_HANDLE_V1 *h1, const char *key,
                   const size_t keylen, const char *val, const size_t vallen,
                   const uint32_t vb, ItemMetaData *itemMeta,
                   uint64_t cas_for_add, uint32_t options, uint8_t datatype,
                   const void *cookie, const std::vector<char>& nmeta) {
    store_with_meta(h, h1, PROTOCOL_BINARY_CMD_ADD_WITH_META, key, keylen, val,
                    vallen, vb, itemMeta, cas_for_add, options, datatype,
                    cookie, nmeta);
}

static ENGINE_ERROR_CODE return_meta(ENGINE_HANDLE* h,
                                     ENGINE_HANDLE_V1* h1,
                                     const char* key,
                                     const size_t keylen,
                                     const char* val,
                                     const size_t vallen,
                                     const uint32_t vb,
                                     const uint64_t cas,
                                     const uint32_t flags,
                                     const uint32_t exp,
                                     const uint32_t type,
                                     uint8_t datatype,
                                     const void* cookie) {
    char ext[12];
    encodeExt(ext, type);
    encodeExt(ext + 4, flags);
    encodeExt(ext + 8, exp);
    protocol_binary_request_header *pkt;
    pkt = createPacket(PROTOCOL_BINARY_CMD_RETURN_META, vb, cas, ext, 12, key, keylen, val,
                       vallen, datatype);
    auto ret = h1->unknown_command(
            h, cookie, pkt, add_response_ret_meta, testHarness.doc_namespace);
    cb_free(pkt);

    return ret;
}

ENGINE_ERROR_CODE set_ret_meta(ENGINE_HANDLE* h,
                               ENGINE_HANDLE_V1* h1,
                               const char* key,
                               const size_t keylen,
                               const char* val,
                               const size_t vallen,
                               const uint32_t vb,
                               const uint64_t cas,
                               const uint32_t flags,
                               const uint32_t exp,
                               uint8_t datatype,
                               const void* cookie) {
    return return_meta(h,
                       h1,
                       key,
                       keylen,
                       val,
                       vallen,
                       vb,
                       cas,
                       flags,
                       exp,
                       SET_RET_META,
                       datatype,
                       cookie);
}

ENGINE_ERROR_CODE add_ret_meta(ENGINE_HANDLE* h,
                               ENGINE_HANDLE_V1* h1,
                               const char* key,
                               const size_t keylen,
                               const char* val,
                               const size_t vallen,
                               const uint32_t vb,
                               const uint64_t cas,
                               const uint32_t flags,
                               const uint32_t exp,
                               uint8_t datatype,
                               const void* cookie) {
    return return_meta(h,
                       h1,
                       key,
                       keylen,
                       val,
                       vallen,
                       vb,
                       cas,
                       flags,
                       exp,
                       ADD_RET_META,
                       datatype,
                       cookie);
}

ENGINE_ERROR_CODE del_ret_meta(ENGINE_HANDLE* h,
                               ENGINE_HANDLE_V1* h1,
                               const char* key,
                               const size_t keylen,
                               const uint32_t vb,
                               const uint64_t cas,
                               const void* cookie) {
    return return_meta(h,
                       h1,
                       key,
                       keylen,
                       NULL,
                       0,
                       vb,
                       cas,
                       0,
                       0,
                       DEL_RET_META,
                       0x00,
                       cookie);
}

void disable_traffic(ENGINE_HANDLE *h, ENGINE_HANDLE_V1 *h1) {
    protocol_binary_request_header *pkt = createPacket(PROTOCOL_BINARY_CMD_DISABLE_TRAFFIC);
    check(h1->unknown_command(h, NULL, pkt, add_response, testHarness.doc_namespace) == ENGINE_SUCCESS,
          "Failed to send data traffic command to the server");
    check(last_status == PROTOCOL_BINARY_RESPONSE_SUCCESS,
          "Failed to disable data traffic");
    cb_free(pkt);
}

void enable_traffic(ENGINE_HANDLE *h, ENGINE_HANDLE_V1 *h1) {
    protocol_binary_request_header *pkt = createPacket(PROTOCOL_BINARY_CMD_ENABLE_TRAFFIC);
    check(h1->unknown_command(h, NULL, pkt, add_response, testHarness.doc_namespace) == ENGINE_SUCCESS,
          "Failed to send data traffic command to the server");
    check(last_status == PROTOCOL_BINARY_RESPONSE_SUCCESS,
          "Failed to enable data traffic");
    cb_free(pkt);
}

void start_persistence(ENGINE_HANDLE *h, ENGINE_HANDLE_V1 *h1) {
    if (!isPersistentBucket(h, h1)) {
        // Nothing to do for non-persistent buckets
        return;
    }

    protocol_binary_request_header *pkt = createPacket(PROTOCOL_BINARY_CMD_START_PERSISTENCE);
    check(h1->unknown_command(h, NULL, pkt, add_response, testHarness.doc_namespace) == ENGINE_SUCCESS,
          "Failed to stop persistence.");
    check(last_status == PROTOCOL_BINARY_RESPONSE_SUCCESS,
          "Error starting persistence.");
    cb_free(pkt);
}

void stop_persistence(ENGINE_HANDLE *h, ENGINE_HANDLE_V1 *h1) {
    if (!isPersistentBucket(h, h1)) {
        // Nothing to do for non-persistent buckets
        return;
    }

    useconds_t sleepTime = 128;
    while (true) {
        if (get_str_stat(h, h1, "ep_flusher_state", 0) == "running") {
            break;
        }
        decayingSleep(&sleepTime);
    }

    protocol_binary_request_header *pkt = createPacket(PROTOCOL_BINARY_CMD_STOP_PERSISTENCE);
    check(h1->unknown_command(h, NULL, pkt, add_response, testHarness.doc_namespace) == ENGINE_SUCCESS,
          "Failed to stop persistence.");
    check(last_status == PROTOCOL_BINARY_RESPONSE_SUCCESS,
          "Error stopping persistence.");
    cb_free(pkt);
}

ENGINE_ERROR_CODE store(ENGINE_HANDLE *h, ENGINE_HANDLE_V1 *h1,
                        const void *cookie, ENGINE_STORE_OPERATION op,
                        const char *key, const char *value, item **outitem,
                        uint64_t casIn, uint16_t vb, uint32_t exp,
                        uint8_t datatype, DocumentState docState) {
    auto ret = storeCasVb11(h, h1, cookie, op, key, value, strlen(value),
                        9258, casIn, vb, exp, datatype, docState);
    if (outitem) {
        *outitem = ret.second.release();
    }
    return ENGINE_ERROR_CODE(ret.first);
}

ENGINE_ERROR_CODE storeCasOut(ENGINE_HANDLE *h, ENGINE_HANDLE_V1 *h1,
                              const void *cookie, const uint16_t vb,
                              const std::string& key, const std::string& value,
                              const protocol_binary_datatype_t datatype,
                              item*& out_item, uint64_t& out_cas,
                              DocumentState docState) {
    bool create_cookie = false;
    if (cookie == nullptr) {
        cookie = testHarness.create_cookie();
        create_cookie = true;
    }

    auto ret = allocate(h, h1, cookie, key, value.size(), 0, 0, datatype, vb);
    checkeq(cb::engine_errc::success, ret.first, "Allocation failed.");
    item_info info;
    check(h1->get_item_info(h, ret.second.get(), &info),
          "Unable to get item_info");
    memcpy(info.value[0].iov_base, value.data(), value.size());
    ENGINE_ERROR_CODE res = h1->store(
            h, cookie, ret.second.get(), out_cas, OPERATION_SET, docState);

    if (create_cookie) {
        testHarness.destroy_cookie(cookie);
    }

    return res;
}

cb::EngineErrorItemPair storeCasVb11(ENGINE_HANDLE *h, ENGINE_HANDLE_V1 *h1,
                               const void *cookie, ENGINE_STORE_OPERATION op,
                               const char *key, const char *value, size_t vlen,
                               uint32_t flags, uint64_t casIn,
                               uint16_t vb, uint32_t exp, uint8_t datatype,
                               DocumentState docState) {
    uint64_t cas = 0;

    auto rv = allocate(h, h1, cookie, key, vlen, flags, exp, datatype, vb);
    if (rv.first != cb::engine_errc::success) {
        return rv;
    }
    item_info info;
    if (!h1->get_item_info(h, rv.second.get(), &info)) {
        abort();
    }

    cb_assert(info.value[0].iov_len == vlen);
    memcpy(info.value[0].iov_base, value, vlen);
    h1->item_set_cas(h, rv.second.get(), casIn);

    bool create_cookie = false;
    if (cookie == nullptr) {
        cookie = testHarness.create_cookie();
        create_cookie = true;
    }

    auto storeRet = h1->store(h, cookie, rv.second.get(), cas, op, docState);

    if (create_cookie) {
        testHarness.destroy_cookie(cookie);
    }

    return {cb::engine_errc(storeRet), std::move(rv.second)};
}

ENGINE_ERROR_CODE touch(ENGINE_HANDLE *h, ENGINE_HANDLE_V1 *h1, const char* key,
           uint16_t vb, uint32_t exp) {
    const auto* cookie = testHarness.create_cookie();
    auto result = h1->get_and_touch(
            h, cookie, DocKey(key, testHarness.doc_namespace), vb, exp);
    testHarness.destroy_cookie(cookie);

    // Update the global cas value (used by some tests)
    if (result.first == cb::engine_errc::success) {
        item_info info{};
        check(h1->get_item_info(h, result.second.get(), &info),
              "Failed to get item info");
        last_cas.store(info.cas);
    }

    return ENGINE_ERROR_CODE(result.first);
}

ENGINE_ERROR_CODE unl(ENGINE_HANDLE *h, ENGINE_HANDLE_V1 *h1,
                      const void* cookie, const char* key,
                      uint16_t vb, uint64_t cas) {
    bool create_cookie = false;
    if (cookie == nullptr) {
        cookie = testHarness.create_cookie();
        create_cookie = true;
    }
    auto ret = h1->unlock(
            h, cookie, DocKey(key, testHarness.doc_namespace), vb, cas);

    if (create_cookie) {
        testHarness.destroy_cookie(cookie);
    }
    return ret;
}

void compact_db(ENGINE_HANDLE *h, ENGINE_HANDLE_V1 *h1,
                     const uint16_t vbucket_id,
                     const uint16_t db_file_id,
                     const uint64_t purge_before_ts,
                     const uint64_t purge_before_seq,
                     const uint8_t  drop_deletes) {
    protocol_binary_request_compact_db req;
    memset(&req, 0, sizeof(req));
    req.message.body.purge_before_ts  = htonll(purge_before_ts);
    req.message.body.purge_before_seq = htonll(purge_before_seq);
    req.message.body.drop_deletes     = drop_deletes;

    std::string backend = get_str_stat(h, h1, "ep_backend");
    const char *args = (const char *)&(req.message.body);
    uint32_t argslen = 24;

    protocol_binary_request_header* pkt =
            createPacket(PROTOCOL_BINARY_CMD_COMPACT_DB,
                         vbucket_id,
                         0,
                         args,
                         argslen,
                         NULL,
                         0,
                         NULL,
                         0);
    check(h1->unknown_command(h, NULL, pkt, add_response, testHarness.doc_namespace) == ENGINE_SUCCESS,
          "Failed to request compact vbucket");
    cb_free(pkt);
}

ENGINE_ERROR_CODE vbucketDelete(ENGINE_HANDLE* h,
                                ENGINE_HANDLE_V1* h1,
                                uint16_t vb,
                                const char* args) {
    uint32_t argslen = args ? strlen(args) : 0;
    protocol_binary_request_header *pkt =
        createPacket(PROTOCOL_BINARY_CMD_DEL_VBUCKET, vb, 0, NULL, 0, NULL, 0,
                     args, argslen);

    auto ret = h1->unknown_command(
            h, NULL, pkt, add_response, testHarness.doc_namespace);
    cb_free(pkt);

    return ret;
}

ENGINE_ERROR_CODE verify_key(ENGINE_HANDLE *h, ENGINE_HANDLE_V1 *h1,
                             const char* key, uint16_t vbucket) {
    auto rv = get(h, h1, NULL, key, vbucket);
    return ENGINE_ERROR_CODE(rv.first);
}

std::pair<ENGINE_ERROR_CODE, std::string> get_value(ENGINE_HANDLE* h,
                                                    ENGINE_HANDLE_V1* h1,
                                                    const void* cookie,
                                                    const char* key,
                                                    uint16_t vbucket,
                                                    DocStateFilter state) {
    auto rv = get(h, h1, cookie, key, vbucket, state);
    if (rv.first != cb::engine_errc::success) {
        return {ENGINE_ERROR_CODE(rv.first), ""};
    }
    item_info info;
    if (!h1->get_item_info(h, rv.second.get(), &info)) {
        return {ENGINE_FAILED, ""};
    }
    auto value = std::string(reinterpret_cast<char*>(info.value[0].iov_base),
                             info.value[0].iov_len);
    return make_pair(ENGINE_ERROR_CODE(rv.first), value);
}

bool verify_vbucket_missing(ENGINE_HANDLE *h, ENGINE_HANDLE_V1 *h1,
                            uint16_t vb) {
    const auto vbstr = "vb_" + std::to_string(vb);

    // Try up to three times to verify the bucket is missing.  Bucket
    // state changes are async.
    {
        std::lock_guard<std::mutex> lh(vals_mutex);
        vals.clear();
    }

    const auto* cookie = testHarness.create_cookie();
    check(h1->get_stats(h, cookie, {}, add_stats) == ENGINE_SUCCESS,
          "Failed to get stats.");
    testHarness.destroy_cookie(cookie);

    {
        std::lock_guard<std::mutex> lh(vals_mutex);
        if (vals.find(vbstr) == vals.end()) {
            return true;
        }

        std::cerr << "Expected bucket missing, got " <<
                vals[vbstr] << std::endl;
    }
    return false;
}

bool verify_vbucket_state(ENGINE_HANDLE *h, ENGINE_HANDLE_V1 *h1, uint16_t vb,
                          vbucket_state_t expected, bool mute) {
    protocol_binary_request_header *pkt;
    pkt = createPacket(PROTOCOL_BINARY_CMD_GET_VBUCKET, vb, 0);

    ENGINE_ERROR_CODE errcode = h1->unknown_command(h, NULL, pkt, add_response, testHarness.doc_namespace);
    cb_free(pkt);
    if (errcode != ENGINE_SUCCESS) {
        if (!mute) {
            fprintf(stderr, "Error code when getting vbucket %d\n", errcode);
        }
        return false;
    }

    if (last_status != PROTOCOL_BINARY_RESPONSE_SUCCESS) {
        if (!mute) {
            fprintf(stderr, "Last protocol status was %d (%s)\n",
                    last_status.load(),
                    last_body.size() > 0 ? last_body.c_str() : "unknown");
        }
        return false;
    }

    vbucket_state_t state;
    memcpy(&state, last_body.data(), sizeof(state));
    state = static_cast<vbucket_state_t>(ntohl(state));
    return state == expected;
}

void sendDcpAck(ENGINE_HANDLE *h, ENGINE_HANDLE_V1 *h1,
                const void* cookie, protocol_binary_command opcode,
                protocol_binary_response_status status, uint32_t opaque) {
    protocol_binary_response_header pkt;
    pkt.response.magic = PROTOCOL_BINARY_RES;
    pkt.response.opcode = opcode;
    pkt.response.status = htons(status);
    pkt.response.opaque = opaque;

    check(h1->dcp.response_handler(h, cookie, &pkt) == ENGINE_SUCCESS,
          "Expected success");
}

class engine_error : public std::exception {
public:
    engine_error(ENGINE_ERROR_CODE code_)
        : code(code_) {}

    virtual const char* what() const NOEXCEPT {
        return "engine_error";
    }

    ENGINE_ERROR_CODE code;
};

/* The following set of functions get a given stat as the specified type
 * (int, float, unsigned long, string, bool, etc).
 * If the engine->get_stats() call fails, throws a engine_error exception.
 * If the given statname doesn't exist under the given statname, throws a
 * std::out_of_range exception.
 */
template<>
int get_stat(ENGINE_HANDLE *h, ENGINE_HANDLE_V1 *h1,
             const char *statname, const char *statkey) {
    return std::stoi(get_str_stat(h, h1, statname, statkey));
}
template<>
uint64_t get_stat(ENGINE_HANDLE* h, ENGINE_HANDLE_V1* h1,
                  const char* statname, const char* statkey) {
    return std::stoull(get_str_stat(h, h1, statname, statkey));
}

template<>
bool get_stat(ENGINE_HANDLE* h, ENGINE_HANDLE_V1* h1,
              const char* statname, const char* statkey) {
    return get_str_stat(h, h1, statname, statkey) == "true";
}

template<>
std::string get_stat(ENGINE_HANDLE* h, ENGINE_HANDLE_V1* h1,
                     const char* statname, const char* statkey) {
    std::lock_guard<std::mutex> lh(get_stat_context.mutex);

    get_stat_context.requested_stat_name = statname;
    get_stat_context.actual_stat_value.clear();

    const auto* cookie = testHarness.create_cookie();
    ENGINE_ERROR_CODE err =
            h1->get_stats(h,
                          cookie,
                          {statkey, statkey == NULL ? 0 : strlen(statkey)},
                          add_individual_stat);
    testHarness.destroy_cookie(cookie);

    if (err != ENGINE_SUCCESS) {
        throw engine_error(err);
    }

    if (get_stat_context.actual_stat_value.empty()) {
        throw std::out_of_range(std::string("Failed to find requested statname '") +
                                statname + "'");
    }

    // Here we are explictly forcing a copy of the object to work
    // around std::string copy-on-write data-race issues seen on some
    // versions of libstdc++ - see MB-18510 / MB-19688.
    return std::string(get_stat_context.actual_stat_value.begin(),
                       get_stat_context.actual_stat_value.end());
}

/// Backward-compatible functions (encode type name in function name).
int get_int_stat(ENGINE_HANDLE *h, ENGINE_HANDLE_V1 *h1, const char *statname,
             const char *statkey) {
    return get_stat<int>(h, h1, statname, statkey);
}

float get_float_stat(ENGINE_HANDLE *h, ENGINE_HANDLE_V1 *h1, const char *statname,
                     const char *statkey) {
    return std::stof(get_str_stat(h, h1, statname, statkey));
}

uint32_t get_ul_stat(ENGINE_HANDLE *h, ENGINE_HANDLE_V1 *h1, const char *statname,
                      const char *statkey) {
    return std::stoul(get_str_stat(h, h1, statname, statkey));
}

uint64_t get_ull_stat(ENGINE_HANDLE *h, ENGINE_HANDLE_V1 *h1, const char *statname,
                      const char *statkey) {
    return get_stat<uint64_t>(h, h1, statname, statkey);
}

std::string get_str_stat(ENGINE_HANDLE *h, ENGINE_HANDLE_V1 *h1,
                         const char *statname, const char *statkey) {
    return get_stat<std::string>(h, h1, statname, statkey);
}

bool get_bool_stat(ENGINE_HANDLE *h, ENGINE_HANDLE_V1 *h1, const char *statname,
                   const char *statkey) {
    const auto s = get_str_stat(h, h1, statname, statkey);

    if (s == "true") {
        return true;
    } else if (s == "false") {
        return false;
    } else {
        throw std::invalid_argument("Unable to convert string '" + s + "' to type bool");
    }
}

/* Fetches the value for a given statname in the given statkey set.
 * @return te value of statname, or default_value if that statname was not
 * found.
 */
int get_int_stat_or_default(ENGINE_HANDLE *h, ENGINE_HANDLE_V1 *h1,
                            int default_value, const char *statname,
                            const char *statkey) {
    try {
        return get_int_stat(h, h1, statname, statkey);
    } catch (std::out_of_range&) {
        return default_value;
    }
}

uint64_t get_histo_stat(ENGINE_HANDLE *h, ENGINE_HANDLE_V1 *h1,
                        const char *statname, const char *statkey,
                        const Histo_stat_info histo_info)
{
    std::lock_guard<std::mutex> lh(get_stat_context.mutex);

    get_stat_context.histogram_stat_int_value = new HistogramStats<uint64_t>();
    get_histo_stat(h, h1, statname, statkey);

    /* Get the necessary info from the histogram */
    uint64_t ret_val = 0;
    switch (histo_info) {
        case Histo_stat_info::TOTAL_COUNT:
            ret_val = get_stat_context.histogram_stat_int_value->total();
            break;
        case Histo_stat_info::NUM_BINS:
            ret_val =
                    static_cast<uint64_t>(get_stat_context.
                                          histogram_stat_int_value->num_bins());
            break;
    }

    delete get_stat_context.histogram_stat_int_value;
    return ret_val;
}

static void get_histo_stat(ENGINE_HANDLE *h, ENGINE_HANDLE_V1 *h1,
                                  const char *statname, const char *statkey)
{
    get_stat_context.requested_stat_name = statname;
    /* Histo stats for tasks are append as task_name_START,END.
       Hence append _ */
    get_stat_context.requested_stat_name.append("_");

    const auto* cookie = testHarness.create_cookie();
    ENGINE_ERROR_CODE err =
            h1->get_stats(h,
                          cookie,
                          {statkey, statkey == NULL ? 0 : strlen(statkey)},
                          add_individual_histo_stat);
    testHarness.destroy_cookie(cookie);

    if (err != ENGINE_SUCCESS) {
        throw engine_error(err);
    }

    return;
}

statistic_map get_all_stats(ENGINE_HANDLE *h,ENGINE_HANDLE_V1 *h1,
                            const char *statset) {
    {
        std::lock_guard<std::mutex> lh(vals_mutex);
        vals.clear();
    }
    const auto* cookie = testHarness.create_cookie();
    ENGINE_ERROR_CODE err =
            h1->get_stats(h,
                          cookie,
                          {statset, statset == NULL ? 0 : strlen(statset)},
                          add_stats);
    testHarness.destroy_cookie(cookie);

    if (err != ENGINE_SUCCESS) {
        throw engine_error(err);
    }

    std::lock_guard<std::mutex> lh(vals_mutex);
    return vals;
}

void verify_curr_items(ENGINE_HANDLE *h, ENGINE_HANDLE_V1 *h1, int exp,
                       const char *msg) {
    int curr_items = get_int_stat(h, h1, "curr_items");
    if (curr_items != exp) {
        std::cerr << "Expected "<< exp << " curr_items after " << msg
                  << ", got " << curr_items << std::endl;
        abort();
    }
}

void wait_for_stat_to_be_gte(ENGINE_HANDLE *h, ENGINE_HANDLE_V1 *h1,
                             const char *stat, int final,
                             const char* stat_key,
                             const time_t max_wait_time_in_secs) {
    useconds_t sleepTime = 128;
    WaitTimeAccumulator<int> accumulator("to be greater or equal than", stat,
                                         stat_key, final,
                                         max_wait_time_in_secs);
    for (;;) {
        auto current = get_int_stat(h, h1, stat, stat_key);
        if (current >= final) {
            break;
        }
        accumulator.incrementAndAbortIfLimitReached(current, sleepTime);
        decayingSleep(&sleepTime);
    }
}

void wait_for_stat_to_be_lte(ENGINE_HANDLE *h, ENGINE_HANDLE_V1 *h1,
                             const char *stat, int final,
                             const char* stat_key,
                             const time_t max_wait_time_in_secs) {
    useconds_t sleepTime = 128;
    WaitTimeAccumulator<int> accumulator("to be less than or equal to", stat,
                                         stat_key, final,
                                         max_wait_time_in_secs);
    for (;;) {
        auto current = get_int_stat(h, h1, stat, stat_key);
        if (current <= final) {
            break;
        }
        accumulator.incrementAndAbortIfLimitReached(current, sleepTime);
        decayingSleep(&sleepTime);
    }
}

void wait_for_expired_items_to_be(ENGINE_HANDLE *h, ENGINE_HANDLE_V1 *h1,
                                  int final,
                                  const time_t max_wait_time_in_secs) {
    useconds_t sleepTime = 128;
    WaitTimeAccumulator<int> accumulator("to be", "expired items",
                                         NULL, final,
                                         max_wait_time_in_secs);
    for (;;) {
        auto current = get_int_stat(h, h1, "ep_expired_access") +
                       get_int_stat(h, h1, "ep_expired_compactor") +
                       get_int_stat(h, h1, "ep_expired_pager");
        if (current == final) {
            break;
        }
        accumulator.incrementAndAbortIfLimitReached(current, sleepTime);
        decayingSleep(&sleepTime);
    }
}

void wait_for_memory_usage_below(ENGINE_HANDLE *h, ENGINE_HANDLE_V1 *h1,
                                 int mem_threshold,
                                 const time_t max_wait_time_in_secs) {
    useconds_t sleepTime = 128;
    WaitTimeAccumulator<int> accumulator("to be below", "mem_used", NULL,
                                         mem_threshold,
                                         max_wait_time_in_secs);
    for (;;) {
        auto current = get_int_stat(h, h1, "mem_used");
        if (current <= mem_threshold) {
            break;
        }
        accumulator.incrementAndAbortIfLimitReached(current, sleepTime);
        decayingSleep(&sleepTime);
    }
}

bool wait_for_warmup_complete(ENGINE_HANDLE *h, ENGINE_HANDLE_V1 *h1) {
    if (!isWarmupEnabled(h, h1)) {
        return true;
    }

    useconds_t sleepTime = 128;
    do {
        try {
            if (get_str_stat(h, h1, "ep_warmup_thread", "warmup") == "complete") {
                return true;
            }
        } catch (engine_error&) {
            // If the stat call failed then the warmup stats group no longer
            // exists and hence warmup is complete.
            return true;
        }
        decayingSleep(&sleepTime);
    } while(true);
}

void wait_for_flusher_to_settle(ENGINE_HANDLE *h, ENGINE_HANDLE_V1 *h1) {
    wait_for_stat_to_be(h, h1, "ep_queue_size", 0);

    /* check that vb backfill queue is empty as well */
    checkeq(0,
            get_int_stat(h, h1, "ep_vb_backfill_queue_size", 0),
            "even though disk queue is empty, vb backfill queue is not!!");

    if (!isPersistentBucket(h, h1)) {
        // We don't run flusher in non-persistent buckets
        return;
    }
    // We also need to to wait for any outstanding flushes to disk to
    // complete - specifically so when in full eviction mode we have
    // waited for the item counts in each vBucket to be synced with
    // the number of items on disk. See
    // EPBucket::commit().
    wait_for_stat_to_be(h, h1, "ep_flusher_todo", 0);
}

void wait_for_rollback_to_finish(ENGINE_HANDLE *h, ENGINE_HANDLE_V1 *h1) {
    useconds_t sleepTime = 128;
    while (get_int_stat(h, h1, "ep_rollback_count") == 0) {
        decayingSleep(&sleepTime);
    }
}

void wait_for_persisted_value(ENGINE_HANDLE *h, ENGINE_HANDLE_V1 *h1,
                              const char *key, const char *val,
                              uint16_t vbucketId) {

    int commitNum = 0;
    if (isPersistentBucket(h, h1)) {
         commitNum = get_int_stat(h, h1, "ep_commit_num");
    }
    check(ENGINE_SUCCESS == store(h,
                                  h1,
                                  NULL,
                                  OPERATION_SET,
                                  key,
                                  val,
                                  nullptr,
                                  0,
                                  vbucketId),
          "Failed to store an item.");

    if (isPersistentBucket(h, h1)) {
        // Wait for persistence...
        wait_for_flusher_to_settle(h, h1);
        wait_for_stat_change(h, h1, "ep_commit_num", commitNum);
    }
}

void set_degraded_mode(ENGINE_HANDLE *h,
                       ENGINE_HANDLE_V1 *h1,
                       const void* cookie,
                       bool enable)
{
    protocol_binary_request_header *pkt;
    if (enable) {
        pkt = createPacket(PROTOCOL_BINARY_CMD_DISABLE_TRAFFIC, 0, 0);
    } else {
        pkt = createPacket(PROTOCOL_BINARY_CMD_ENABLE_TRAFFIC, 0, 0);
    }

    ENGINE_ERROR_CODE errcode = h1->unknown_command(h, NULL, pkt, add_response, testHarness.doc_namespace);
    cb_free(pkt);
    if (errcode != ENGINE_SUCCESS) {
        std::cerr << "Failed to set degraded mode to " << enable
                  << ". api call return engine code: " << errcode << std::endl;
        cb_assert(false);
    }

    if (last_status != PROTOCOL_BINARY_RESPONSE_SUCCESS) {
        std::cerr << "Failed to set degraded mode to " << enable
                  << ". protocol code: " << last_status << std::endl;
        if (last_body.size() > 0) {
            std::cerr << "\tBody: [" << last_body << "]" << std::endl;
        }

        cb_assert(false);
    }
}

bool abort_msg(const char *expr, const char *msg, const char *file, int line) {
    fprintf(stderr, "%s:%d Test failed: `%s' (%s)\n",
            file, line, msg, expr);
    abort();
}

/* Helper function to validate the return from store() */
void validate_store_resp(ENGINE_ERROR_CODE ret, int& num_items)
{
    switch (ret) {
        case ENGINE_SUCCESS:
            num_items++;
            break;
        case ENGINE_TMPFAIL:
            /* TMPFAIL means we are hitting high memory usage; retry */
            break;
        default:
            check(false,
                  ("write_items_upto_mem_perc: Unexpected response from "
                   "store(): " + std::to_string(ret)).c_str());
            break;
    }
}

void write_items(ENGINE_HANDLE* h,
                 ENGINE_HANDLE_V1* h1,
                 int num_items,
                 int start_seqno,
                 const char* key_prefix,
                 const char* value,
                 uint32_t expiry,
                 uint16_t vb,
                 DocumentState docState) {
    int j = 0;
    while (1) {
        if (j == num_items) {
            break;
        }
        std::string key(key_prefix + std::to_string(j + start_seqno));
        ENGINE_ERROR_CODE ret = store(h,
                                      h1,
                                      nullptr,
                                      OPERATION_SET,
                                      key.c_str(),
                                      value,
                                      nullptr,
                                      /*cas*/ 0,
                                      vb,
                                      expiry,
                                      0,
                                      docState);
        validate_store_resp(ret, j);
    }
}

/* Helper function to write unique items starting from keyXX until memory usage
   hits "mem_thresh_perc" (XX is start_seqno) */
int write_items_upto_mem_perc(ENGINE_HANDLE *h, ENGINE_HANDLE_V1 *h1,
                              int mem_thresh_perc, int start_seqno,
                              const char *key_prefix, const char *value)
{
    float maxSize = static_cast<float>(get_int_stat(h, h1, "ep_max_size",
                                                    "memory"));
    float mem_thresh = static_cast<float>(mem_thresh_perc) / (100.0);
    int num_items = 0;
    while (1) {
        /* Load items into server until mem_thresh_perc of the mem quota
         is used. Getting stats is expensive, only check every 100
         iterations. */
        if ((num_items % 100) == 0) {
            float memUsed = float(get_int_stat(h, h1, "mem_used", "memory"));
            if (memUsed > (maxSize * mem_thresh)) {
                /* Persist all items written so far. */
                break;
            }
        }
        std::string key("key" + std::to_string(num_items + start_seqno));
        ENGINE_ERROR_CODE ret =
                store(h, h1, nullptr, OPERATION_SET, key.c_str(), "somevalue");
        validate_store_resp(ret, num_items);
    }
    return num_items;
}


uint64_t get_CAS(ENGINE_HANDLE *h, ENGINE_HANDLE_V1 *h1,
                 const std::string& key) {
    auto ret = get(h, h1, nullptr, key, 0);
    checkeq(cb::engine_errc::success, ret.first, "get_CAS: Failed to get key");

    item_info info;
    check(h1->get_item_info(h, ret.second.get(), &info),
          "get_CAS: Failed to get item info for key");

    return info.cas;
}

cb::EngineErrorItemPair allocate(ENGINE_HANDLE* h,
                                 ENGINE_HANDLE_V1* h1,
                                 const void* cookie,
                                 const std::string& key,
                                 size_t nbytes,
                                 int flags,
                                 rel_time_t exptime,
                                 uint8_t datatype,
                                 uint16_t vb) {
    bool cookie_created = false;
    if (cookie == nullptr) {
        cookie = testHarness.create_cookie();
        cookie_created = true;
    }
    auto ret = h1->allocate(h,
                            cookie,
                            DocKey(key, testHarness.doc_namespace),
                            nbytes,
                            flags,
                            exptime,
                            datatype,
                            vb);
    if (cookie_created) {
        testHarness.destroy_cookie(cookie);
    }

    return ret;
}

cb::EngineErrorItemPair get(ENGINE_HANDLE* h,
                            ENGINE_HANDLE_V1* h1,
                            const void* cookie,
                            const std::string& key,
                            uint16_t vb,
                            DocStateFilter documentStateFilter) {
    bool create_cookie = false;
    if (cookie == nullptr) {
        cookie = testHarness.create_cookie();
        create_cookie = true;
    }

    auto ret = h1->get(h,
                       cookie,
                       DocKey(key, testHarness.doc_namespace),
                       vb,
                       documentStateFilter);

    if (create_cookie) {
        testHarness.destroy_cookie(cookie);
    }
    return ret;
}

bool repeat_till_true(std::function<bool()> functor,
                      uint16_t max_repeat,
                      std::chrono::microseconds sleepTime) {
    bool fSuccess = false;
    do {
        fSuccess = functor();
        if (!fSuccess) {
            std::this_thread::sleep_for(sleepTime);
            max_repeat--;
        }
    } while (!fSuccess && max_repeat > 0);
    return fSuccess;
}

void reset_stats(gsl::not_null<ENGINE_HANDLE*> h) {
    auto* h1 = reinterpret_cast<ENGINE_HANDLE_V1*>(h.get());
    const auto* cookie = testHarness.create_cookie();
    h1->reset_stats(h, cookie);
    testHarness.destroy_cookie(cookie);
}

ENGINE_ERROR_CODE get_stats(gsl::not_null<ENGINE_HANDLE*> h,
                            cb::const_char_buffer key,
                            ADD_STAT callback) {
    auto* h1 = reinterpret_cast<ENGINE_HANDLE_V1*>(h.get());
    const auto* cookie = testHarness.create_cookie();
    auto ret = h1->get_stats(h, cookie, key, callback);
    testHarness.destroy_cookie(cookie);
    return ret;
}<|MERGE_RESOLUTION|>--- conflicted
+++ resolved
@@ -167,36 +167,6 @@
     return true;
 }
 
-<<<<<<< HEAD
-=======
-bool add_response_get_meta(const void *key, uint16_t keylen, const void *ext,
-                           uint8_t extlen, const void *body, uint32_t bodylen,
-                           uint8_t datatype, uint16_t status, uint64_t cas,
-                           const void *cookie) {
-    (void)cookie;
-    const uint8_t* ext_bytes = reinterpret_cast<const uint8_t*> (ext);
-    uint8_t meta_datatype = datatype;
-    if (ext && extlen > 0) {
-        uint32_t flags;
-        memcpy(&flags, ext_bytes, 4);
-        last_deleted_flag = ntohl(flags) & GET_META_ITEM_DELETED_FLAG;
-        memcpy(&last_meta.flags, ext_bytes + 4, 4);
-        memcpy(&last_meta.exptime, ext_bytes + 8, 4);
-        last_meta.exptime = ntohl(last_meta.exptime);
-        uint64_t revId = 0;
-        memcpy(&revId, ext_bytes + 12, 8);
-        last_meta.revSeqno = ntohll(revId);
-        last_meta.cas = cas;
-        if (extlen > 20) {
-            memcpy(&meta_datatype, ext_bytes + 20, 1);
-        }
-    }
-
-    return add_response(key, keylen, ext, extlen, body, bodylen, meta_datatype,
-                        status, cas, cookie);
-}
-
->>>>>>> a52ce0a4
 bool add_response_set_del_meta(const void *key, uint16_t keylen, const void *ext,
                                uint8_t extlen, const void *body, uint32_t bodylen,
                                uint8_t datatype, uint16_t status, uint64_t cas,
