/* -*- Mode: C++; tab-width: 4; c-basic-offset: 4; indent-tabs-mode: nil -*- */
/*
 *     Copyright 2011 Couchbase, Inc
 *
 *   Licensed under the Apache License, Version 2.0 (the "License");
 *   you may not use this file except in compliance with the License.
 *   You may obtain a copy of the License at
 *
 *       http://www.apache.org/licenses/LICENSE-2.0
 *
 *   Unless required by applicable law or agreed to in writing, software
 *   distributed under the License is distributed on an "AS IS" BASIS,
 *   WITHOUT WARRANTIES OR CONDITIONS OF ANY KIND, either express or implied.
 *   See the License for the specific language governing permissions and
 *   limitations under the License.
 */

#include "checkpoint_test.h"

#include "config.h"

#include <algorithm>
#include <set>
#include <thread>
#include <vector>

#include "checkpoint.h"
<<<<<<< HEAD
#include "checkpoint_manager.h"
#include "checkpoint_test.h"
=======
#include "checkpoint_utils.h"
>>>>>>> 075614a6
#include "configuration.h"
#include "ep_vb.h"
#include "failover-table.h"
#include "item_pager.h"
#include "stats.h"
#include "tests/module_tests/test_helpers.h"
#include "thread_gate.h"

#include "../mock/mock_dcp_consumer.h"

#include <engines/ep/src/ep_types.h>
#include <gmock/gmock.h>
#include <gtest/gtest.h>
#include <valgrind/valgrind.h>

#define NUM_DCP_THREADS 3
#define NUM_DCP_THREADS_VG 2
#define NUM_SET_THREADS 4
#define NUM_SET_THREADS_VG 2

#define NUM_ITEMS 500
#define NUM_ITEMS_VG 10

#define DCP_CURSOR_PREFIX "dcp-client-"

template <typename V>
CheckpointTest<V>::CheckpointTest()
    : callback(new DummyCB()),
      vbucket(new V(0,
                    vbucket_state_active,
                    global_stats,
                    checkpoint_config,
                    /*kvshard*/ NULL,
                    /*lastSeqno*/ 1000,
                    /*lastSnapStart*/ 0,
                    /*lastSnapEnd*/ 0,
                    /*table*/ NULL,
                    callback,
                    /*newSeqnoCb*/ nullptr,
                    config,
                    item_eviction_policy_t::VALUE_ONLY)) {
    createManager();
}

template <typename V>
void CheckpointTest<V>::createManager(int64_t last_seqno) {
    manager.reset(new CheckpointManager(global_stats,
                                        this->vbucket->getId(),
                                        checkpoint_config,
                                        last_seqno,
                                        /*lastSnapStart*/ 0,
                                        /*lastSnapEnd*/ 0,
                                        callback));

    // Sanity check initial state.
    ASSERT_EQ(1, this->manager->getNumOfCursors());
    ASSERT_EQ(0, this->manager->getNumOpenChkItems());
    ASSERT_EQ(1, this->manager->getNumCheckpoints());
}

template <typename V>
bool CheckpointTest<V>::queueNewItem(const std::string& key) {
    queued_item qi{new Item(makeStoredDocKey(key),
                            this->vbucket->getId(),
                            queue_op::mutation,
                            /*revSeq*/ 0,
                            /*bySeq*/ 0)};
    return this->manager->queueDirty(*this->vbucket,
                                     qi,
                                     GenerateBySeqno::Yes,
                                     GenerateCas::Yes,
                                     /*preLinkDocCtx*/ nullptr);
}

struct thread_args {
    VBucket* vbucket;
    CheckpointManager *checkpoint_manager;
    std::string name;
    ThreadGate& gate;
};

static void launch_persistence_thread(void *arg) {
    struct thread_args *args = static_cast<struct thread_args *>(arg);
    args->gate.threadUp();

    bool flush = false;
    while(true) {
        size_t itemPos;
        std::vector<queued_item> items;
        const std::string cursor(CheckpointManager::pCursorName);
        args->checkpoint_manager->getAllItemsForCursor(cursor, items);
        for(itemPos = 0; itemPos < items.size(); ++itemPos) {
            queued_item qi = items.at(itemPos);
            if (qi->getOperation() == queue_op::flush) {
                flush = true;
                break;
            }
        }
        if (flush) {
            // Checkpoint start and end operations may have been introduced in
            // the items queue after the "flush" operation was added. Ignore
            // these. Anything else will be considered an error.
            for(size_t i = itemPos + 1; i < items.size(); ++i) {
                queued_item qi = items.at(i);
                EXPECT_TRUE(queue_op::checkpoint_start == qi->getOperation() ||
                            queue_op::checkpoint_end == qi->getOperation())
                    << "Unexpected operation:" << to_string(qi->getOperation());
            }
            break;
        }
        // yield to allow set thread to actually do some useful work.
        std::this_thread::yield();
    }
    EXPECT_TRUE(flush);
}

static void launch_dcp_client_thread(void* arg) {
    struct thread_args *args = static_cast<struct thread_args *>(arg);
    args->gate.threadUp();

    bool flush = false;
    bool isLastItem = false;
    while(true) {
        queued_item qi = args->checkpoint_manager->nextItem(args->name,
                                                            isLastItem);
        if (qi->getOperation() == queue_op::flush) {
            flush = true;
            break;
        }
        // yield to allow set thread to actually do some useful work.
        std::this_thread::yield();
    }
    EXPECT_TRUE(flush);
}

static void launch_checkpoint_cleanup_thread(void *arg) {
    struct thread_args *args = static_cast<struct thread_args *>(arg);
    args->gate.threadUp();

    while (args->checkpoint_manager->getNumOfCursors() > 1) {
        bool newCheckpointCreated;
        args->checkpoint_manager->removeClosedUnrefCheckpoints(
                *args->vbucket, newCheckpointCreated);
        // yield to allow set thread to actually do some useful work.
        std::this_thread::yield();
    }
}

static void launch_set_thread(void *arg) {
    struct thread_args *args = static_cast<struct thread_args *>(arg);
    args->gate.threadUp();

    int i(0);
    for (i = 0; i < NUM_ITEMS; ++i) {
        std::string key = "key-" + std::to_string(i);
        queued_item qi(new Item(makeStoredDocKey(key),
                                args->vbucket->getId(),
                                queue_op::mutation,
                                0,
                                0));
        args->checkpoint_manager->queueDirty(*args->vbucket,
                                             qi,
                                             GenerateBySeqno::Yes,
                                             GenerateCas::Yes,
                                             /*preLinkDocCtx*/ nullptr);
    }
}

typedef ::testing::Types<EPVBucket> VBucketTypes;
TYPED_TEST_CASE(CheckpointTest, VBucketTypes);

TYPED_TEST(CheckpointTest, basic_chk_test) {
    std::shared_ptr<Callback<uint16_t> > cb(new DummyCB());
    this->vbucket.reset(new TypeParam(0,
                                      vbucket_state_active,
                                      this->global_stats,
                                      this->checkpoint_config,
                                      NULL,
                                      0,
                                      0,
                                      0,
                                      NULL,
                                      cb,
                                      /*newSeqnoCb*/ nullptr,
                                      this->config,
                                      item_eviction_policy_t::VALUE_ONLY));

    this->manager.reset(new CheckpointManager(
            this->global_stats, 0, this->checkpoint_config, 1, 0, 0, cb));

    const size_t n_set_threads = RUNNING_ON_VALGRIND ? NUM_SET_THREADS_VG :
                                                       NUM_SET_THREADS;

    const size_t n_dcp_threads =
            RUNNING_ON_VALGRIND ? NUM_DCP_THREADS_VG : NUM_DCP_THREADS;

    std::vector<cb_thread_t> dcp_threads(n_dcp_threads);
    std::vector<cb_thread_t> set_threads(n_set_threads);
    cb_thread_t persistence_thread;
    cb_thread_t checkpoint_cleanup_thread;
    int rc(0);

    const size_t n_threads{n_set_threads + n_dcp_threads + 2};
    ThreadGate gate{n_threads};
    thread_args t_args{this->vbucket.get(), this->manager.get(), {}, gate};

    std::vector<thread_args> dcp_t_args;
    for (size_t i = 0; i < n_dcp_threads; ++i) {
        std::string name(DCP_CURSOR_PREFIX + std::to_string(i));
        dcp_t_args.emplace_back(thread_args{
                this->vbucket.get(), this->manager.get(), name, gate});
        this->manager->registerCursorBySeqno(
                name, 0, MustSendCheckpointEnd::YES);
    }

    rc = cb_create_thread(&persistence_thread, launch_persistence_thread, &t_args, 0);
    EXPECT_EQ(0, rc);

    rc = cb_create_thread(&checkpoint_cleanup_thread,
                        launch_checkpoint_cleanup_thread, &t_args, 0);
    EXPECT_EQ(0, rc);

    for (size_t i = 0; i < n_dcp_threads; ++i) {
        rc = cb_create_thread(
                &dcp_threads[i], launch_dcp_client_thread, &dcp_t_args[i], 0);
        EXPECT_EQ(0, rc);
    }

    for (size_t i = 0; i < n_set_threads; ++i) {
        rc = cb_create_thread(&set_threads[i], launch_set_thread, &t_args, 0);
        EXPECT_EQ(0, rc);
    }

    for (size_t i = 0; i < n_set_threads; ++i) {
        rc = cb_join_thread(set_threads[i]);
        EXPECT_EQ(0, rc);
    }

    // Push the flush command into the queue so that all other threads can be terminated.
    queued_item qi(new Item(makeStoredDocKey("flush"),
                            this->vbucket->getId(),
                            queue_op::flush,
                            0xffff,
                            0));
    this->manager->queueDirty(*this->vbucket,
                              qi,
                              GenerateBySeqno::Yes,
                              GenerateCas::Yes,
                              /*preLinkDocCtx*/ nullptr);

    rc = cb_join_thread(persistence_thread);
    EXPECT_EQ(0, rc);

    for (size_t i = 0; i < n_dcp_threads; ++i) {
        rc = cb_join_thread(dcp_threads[i]);
        EXPECT_EQ(0, rc);
        std::stringstream name;
        name << "dcp-client-" << i;
        this->manager->removeCursor(name.str());
    }

    rc = cb_join_thread(checkpoint_cleanup_thread);
    EXPECT_EQ(0, rc);
}

TYPED_TEST(CheckpointTest, reset_checkpoint_id) {
    int i;
    for (i = 0; i < 10; ++i) {
        EXPECT_TRUE(this->queueNewItem("key-" + std::to_string(i)));
    }
    EXPECT_EQ(10, this->manager->getNumOpenChkItems());
    EXPECT_EQ(10,
              this->manager->getNumItemsForCursor(
                      CheckpointManager::pCursorName));

    EXPECT_EQ(2, this->manager->createNewCheckpoint());

    size_t itemPos;
    size_t lastMutationId = 0;
    std::vector<queued_item> items;
    const std::string cursor(CheckpointManager::pCursorName);
    auto range = this->manager->getAllItemsForCursor(cursor, items);
    EXPECT_EQ(0, range.start);
    EXPECT_EQ(1010, range.end);
    EXPECT_EQ(13, items.size());
    EXPECT_EQ(queue_op::checkpoint_start, items.at(0)->getOperation());
    // Check that the next 10 items are all SET operations.
    for(itemPos = 1; itemPos < 11; ++itemPos) {
        queued_item qi = items.at(itemPos);
        EXPECT_EQ(queue_op::mutation, qi->getOperation());
        size_t mid = qi->getBySeqno();
        EXPECT_GT(mid, lastMutationId);
        lastMutationId = qi->getBySeqno();
    }

    // Check that the following items are checkpoint end, followed by a
    // checkpoint start.
    EXPECT_EQ(queue_op::checkpoint_end, items.at(11)->getOperation());
    EXPECT_EQ(queue_op::checkpoint_start, items.at(12)->getOperation());

    items.clear();

    this->manager->checkAndAddNewCheckpoint(1, *this->vbucket);
    range = this->manager->getAllItemsForCursor(cursor, items);
    EXPECT_EQ(1001, range.start);
    EXPECT_EQ(1010, range.end);
    EXPECT_EQ(0, items.size());
}

// Sanity check test fixture
TYPED_TEST(CheckpointTest, CheckFixture) {
    // Should intially have a single cursor (persistence).
    EXPECT_EQ(1, this->manager->getNumOfCursors());
    EXPECT_EQ(0, this->manager->getNumOpenChkItems());
    for (auto& cursor : this->manager->getAllCursors()) {
        EXPECT_EQ(CheckpointManager::pCursorName, cursor.first);
    }
    // Should initially be zero items to persist.
    EXPECT_EQ(0,
              this->manager->getNumItemsForCursor(
                      CheckpointManager::pCursorName));

    // Check that the items fetched matches the number we were told to expect.
    std::vector<queued_item> items;
    auto result = this->manager->getAllItemsForCursor(
            CheckpointManager::pCursorName, items);
    EXPECT_EQ(0, result.start);
    EXPECT_EQ(0, result.end);
    EXPECT_EQ(1, items.size());
    EXPECT_EQ(queue_op::checkpoint_start, items.at(0)->getOperation());
}

MATCHER_P(HasOperation, op, "") { return arg->getOperation() == op; }

// Basic test of a single, open checkpoint.
TYPED_TEST(CheckpointTest, OneOpenCkpt) {
    // Queue a set operation.
    queued_item qi(new Item(makeStoredDocKey("key1"),
                            this->vbucket->getId(),
                            queue_op::mutation,
                            /*revSeq*/ 20,
                            /*bySeq*/ 0));

    // No set_ops in queue, expect queueDirty to return true (increase
    // persistence queue size).
    EXPECT_TRUE(this->manager->queueDirty(*this->vbucket,
                                          qi,
                                          GenerateBySeqno::Yes,
                                          GenerateCas::Yes,
                                          /*preLinkDocCtx*/ nullptr));
    EXPECT_EQ(1, this->manager->getNumCheckpoints()); // Single open checkpoint.
    // 1x op_set
    EXPECT_EQ(1, this->manager->getNumOpenChkItems());
    EXPECT_EQ(1001, qi->getBySeqno());
    EXPECT_EQ(20, qi->getRevSeqno());
    EXPECT_EQ(1,
              this->manager->getNumItemsForCursor(
                      CheckpointManager::pCursorName));

    // Adding the same key again shouldn't increase the size.
    queued_item qi2(new Item(makeStoredDocKey("key1"),
                             this->vbucket->getId(),
                             queue_op::mutation,
                             /*revSeq*/ 21,
                             /*bySeq*/ 0));
    EXPECT_FALSE(this->manager->queueDirty(*this->vbucket,
                                           qi2,
                                           GenerateBySeqno::Yes,
                                           GenerateCas::Yes,
                                           /*preLinkDocCtx*/ nullptr));
    EXPECT_EQ(1, this->manager->getNumCheckpoints());
    EXPECT_EQ(1, this->manager->getNumOpenChkItems());
    EXPECT_EQ(1002, qi2->getBySeqno());
    EXPECT_EQ(21, qi2->getRevSeqno());
    EXPECT_EQ(1,
              this->manager->getNumItemsForCursor(
                      CheckpointManager::pCursorName));

    // Adding a different key should increase size.
    queued_item qi3(new Item(makeStoredDocKey("key2"),
                             this->vbucket->getId(),
                             queue_op::mutation,
                             /*revSeq*/ 0,
                             /*bySeq*/ 0));
    EXPECT_TRUE(this->manager->queueDirty(*this->vbucket,
                                          qi3,
                                          GenerateBySeqno::Yes,
                                          GenerateCas::Yes,
                                          /*preLinkDocCtx*/ nullptr));
    EXPECT_EQ(1, this->manager->getNumCheckpoints());
    EXPECT_EQ(2, this->manager->getNumOpenChkItems());
    EXPECT_EQ(1003, qi3->getBySeqno());
    EXPECT_EQ(0, qi3->getRevSeqno());
    EXPECT_EQ(2,
              this->manager->getNumItemsForCursor(
                      CheckpointManager::pCursorName));

    // Check that the items fetched matches the number we were told to expect.
    std::vector<queued_item> items;
    auto result = this->manager->getAllItemsForCursor(
            CheckpointManager::pCursorName, items);
    EXPECT_EQ(0, result.start);
    EXPECT_EQ(1003, result.end);
    EXPECT_EQ(3, items.size());
    EXPECT_THAT(items,
                testing::ElementsAre(HasOperation(queue_op::checkpoint_start),
                                     HasOperation(queue_op::mutation),
                                     HasOperation(queue_op::mutation)));
}

// Test that enqueuing a single delete works.
TYPED_TEST(CheckpointTest, Delete) {
    // Enqueue a single delete.
    queued_item qi{new Item{makeStoredDocKey("key1"),
                            this->vbucket->getId(),
                            queue_op::mutation,
                            /*revSeq*/ 10,
                            /*byseq*/ 0}};
    qi->setDeleted();
    EXPECT_TRUE(this->manager->queueDirty(*this->vbucket,
                                          qi,
                                          GenerateBySeqno::Yes,
                                          GenerateCas::Yes,
                                          /*preLinkDocCtx*/ nullptr));

    EXPECT_EQ(1, this->manager->getNumCheckpoints());  // Single open checkpoint.
    EXPECT_EQ(1, this->manager->getNumOpenChkItems()); // 1x op_del
    EXPECT_EQ(1001, qi->getBySeqno());
    EXPECT_EQ(10, qi->getRevSeqno());

    // Check that the items fetched matches what was enqueued.
    std::vector<queued_item> items;
    auto result = this->manager->getAllItemsForCursor
            (CheckpointManager::pCursorName, items);

    EXPECT_EQ(0, result.start);
    EXPECT_EQ(1001, result.end);
    ASSERT_EQ(2, items.size());
    EXPECT_THAT(items,
                testing::ElementsAre(HasOperation(queue_op::checkpoint_start),
                                     HasOperation(queue_op::mutation)));
    EXPECT_TRUE(items[1]->isDeleted());
}


// Test with one open and one closed checkpoint.
TYPED_TEST(CheckpointTest, OneOpenOneClosed) {
    // Add some items to the initial (open) checkpoint.
    for (auto i : {1,2}) {
        EXPECT_TRUE(this->queueNewItem("key" + std::to_string(i)));
    }
    EXPECT_EQ(1, this->manager->getNumCheckpoints());
    // 2x op_set
    EXPECT_EQ(2, this->manager->getNumOpenChkItems());
    const uint64_t ckpt_id1 = this->manager->getOpenCheckpointId();

    // Create a new checkpoint (closing the current open one).
    const uint64_t ckpt_id2 = this->manager->createNewCheckpoint();
    EXPECT_NE(ckpt_id1, ckpt_id2) << "New checkpoint ID should differ from old";
    EXPECT_EQ(ckpt_id1, this->manager->getLastClosedCheckpointId());
    EXPECT_EQ(0, this->manager->getNumOpenChkItems()); // no items yet

    // Add some items to the newly-opened checkpoint (note same keys as 1st
    // ckpt).
    for (auto ii : {1,2}) {
        EXPECT_TRUE(this->queueNewItem("key" + std::to_string(ii)));
    }
    EXPECT_EQ(2, this->manager->getNumCheckpoints());
    // 2x op_set
    EXPECT_EQ(2, this->manager->getNumOpenChkItems());

    // Examine the items - should be 2 lots of two keys.
    EXPECT_EQ(4,
              this->manager->getNumItemsForCursor(
                      CheckpointManager::pCursorName));

    // Check that the items fetched matches the number we were told to expect.
    std::vector<queued_item> items;
    auto result = this->manager->getAllItemsForCursor(
            CheckpointManager::pCursorName, items);
    EXPECT_EQ(0, result.start);
    EXPECT_EQ(1004, result.end);
    EXPECT_EQ(7, items.size());
    EXPECT_THAT(items,
                testing::ElementsAre(HasOperation(queue_op::checkpoint_start),
                                     HasOperation(queue_op::mutation),
                                     HasOperation(queue_op::mutation),
                                     HasOperation(queue_op::checkpoint_end),
                                     HasOperation(queue_op::checkpoint_start),
                                     HasOperation(queue_op::mutation),
                                     HasOperation(queue_op::mutation)));
}

// Test the automatic creation of checkpoints based on the number of items.
TYPED_TEST(CheckpointTest, ItemBasedCheckpointCreation) {
    // Size down the default number of items to create a new checkpoint and
    // recreate the manager
    this->checkpoint_config = CheckpointConfig(DEFAULT_CHECKPOINT_PERIOD,
                                               MIN_CHECKPOINT_ITEMS,
                                               /*numCheckpoints*/ 2,
                                               /*itemBased*/ true,
                                               /*keepClosed*/ false,
                                               /*enableMerge*/ false,
                                               /*persistenceEnabled*/ true);
    // TODO: ^^ Consider a variant for Ephemeral testing -
    // persistenceEnabled:false

    this->createManager();

    // Create one less than the number required to create a new checkpoint.
    queued_item qi;
    for (unsigned int ii = 0; ii < MIN_CHECKPOINT_ITEMS; ii++) {
        EXPECT_EQ(ii, this->manager->getNumOpenChkItems());

        EXPECT_TRUE(this->queueNewItem("key" + std::to_string(ii)));
        EXPECT_EQ(1, this->manager->getNumCheckpoints());
    }

    // Add one more - should create a new checkpoint.
    EXPECT_TRUE(this->queueNewItem("key_epoch"));
    EXPECT_EQ(2, this->manager->getNumCheckpoints());
    EXPECT_EQ(1, this->manager->getNumOpenChkItems()); // 1x op_set

    // Fill up this checkpoint also - note loop for MIN_CHECKPOINT_ITEMS - 1
    for (unsigned int ii = 0; ii < MIN_CHECKPOINT_ITEMS - 1; ii++) {
        EXPECT_EQ(ii + 1,
                  this->manager->getNumOpenChkItems()); /* +1 initial set */

        EXPECT_TRUE(this->queueNewItem("key" + std::to_string(ii)));

        EXPECT_EQ(2, this->manager->getNumCheckpoints());
    }

    // Add one more - as we have hit maximum checkpoints should *not* create a
    // new one.
    EXPECT_TRUE(this->queueNewItem("key_epoch2"));
    EXPECT_EQ(2, this->manager->getNumCheckpoints());
    EXPECT_EQ(11, // 1x key_epoch, 9x key_X, 1x key_epoch2
              this->manager->getNumOpenChkItems());

    // Fetch the items associated with the persistence cursor. This
    // moves the single cursor registered outside of the initial checkpoint,
    // allowing a new open checkpoint to be created.
    EXPECT_EQ(1, this->manager->getNumOfCursors());
    snapshot_range_t range;
    std::vector<queued_item> items;
    range = this->manager->getAllItemsForCursor(CheckpointManager::pCursorName,
                                                items);

    EXPECT_EQ(0, range.start);
    EXPECT_EQ(1021, range.end);
    EXPECT_EQ(24, items.size());

    // Should still have the same number of checkpoints and open items.
    EXPECT_EQ(2, this->manager->getNumCheckpoints());
    EXPECT_EQ(11, this->manager->getNumOpenChkItems());

    // But adding a new item will create a new one.
    EXPECT_TRUE(this->queueNewItem("key_epoch3"));
    EXPECT_EQ(3, this->manager->getNumCheckpoints());
    EXPECT_EQ(1, this->manager->getNumOpenChkItems()); // 1x op_set
}

// Test checkpoint and cursor accounting - when checkpoints are closed the
// offset of cursors is updated as appropriate.
TYPED_TEST(CheckpointTest, CursorOffsetOnCheckpointClose) {
    // Add two items to the initial (open) checkpoint.
    for (auto i : {1,2}) {
        EXPECT_TRUE(this->queueNewItem("key" + std::to_string(i)));
    }
    EXPECT_EQ(1, this->manager->getNumCheckpoints());
    // 2x op_set
    EXPECT_EQ(2, this->manager->getNumOpenChkItems());

    // Use the existing persistence cursor for this test:
    EXPECT_EQ(
            2,
            this->manager->getNumItemsForCursor(CheckpointManager::pCursorName))
            << "Cursor should initially have two items pending";

    // Check de-dupe counting - after adding another item with the same key,
    // should still see two items.
    EXPECT_FALSE(this->queueNewItem("key1")) << "Adding a duplicate key to "
                                                "open checkpoint should not "
                                                "increase queue size";

    EXPECT_EQ(
            2,
            this->manager->getNumItemsForCursor(CheckpointManager::pCursorName))
            << "Expected 2 items for cursor (2x op_set) after adding a "
               "duplicate.";

    // Create a new checkpoint (closing the current open one).
    this->manager->createNewCheckpoint();
    EXPECT_EQ(0, this->manager->getNumOpenChkItems());
    EXPECT_EQ(2, this->manager->getNumCheckpoints());
    EXPECT_EQ(
            2,
            this->manager->getNumItemsForCursor(CheckpointManager::pCursorName))
            << "Expected 2 items for cursor after creating new checkpoint";

    // Advance cursor - first to get the 'checkpoint_start' meta item,
    // and a second time to get the a 'proper' mutation.
    bool isLastMutationItem;
    auto item = this->manager->nextItem(CheckpointManager::pCursorName,
                                        isLastMutationItem);
    EXPECT_TRUE(item->isCheckPointMetaItem());
    EXPECT_FALSE(isLastMutationItem);
    EXPECT_EQ(
            2,
            this->manager->getNumItemsForCursor(CheckpointManager::pCursorName))
            << "Expected 2 items for cursor after advancing one item";

    item = this->manager->nextItem(CheckpointManager::pCursorName,
                                   isLastMutationItem);
    EXPECT_FALSE(item->isCheckPointMetaItem());
    EXPECT_FALSE(isLastMutationItem);
    EXPECT_EQ(
            1,
            this->manager->getNumItemsForCursor(CheckpointManager::pCursorName))
            << "Expected 1 item for cursor after advancing by 1";

    // Add two items to the newly-opened checkpoint. Same keys as 1st ckpt,
    // but cannot de-dupe across checkpoints.
    for (auto ii : {1,2}) {
        EXPECT_TRUE(this->queueNewItem("key" + std::to_string(ii)));
    }

    EXPECT_EQ(
            3,
            this->manager->getNumItemsForCursor(CheckpointManager::pCursorName))
            << "Expected 3 items for cursor after adding 2 more to new "
               "checkpoint";

    // Advance the cursor 'out' of the first checkpoint.
    item = this->manager->nextItem(CheckpointManager::pCursorName,
                                   isLastMutationItem);
    EXPECT_FALSE(item->isCheckPointMetaItem());
    EXPECT_TRUE(isLastMutationItem);

    // Now at the end of the first checkpoint, move into the next checkpoint.
    item = this->manager->nextItem(CheckpointManager::pCursorName,
                                   isLastMutationItem);
    EXPECT_TRUE(item->isCheckPointMetaItem());
    EXPECT_TRUE(isLastMutationItem);
    item = this->manager->nextItem(CheckpointManager::pCursorName,
                                   isLastMutationItem);
    EXPECT_TRUE(item->isCheckPointMetaItem());
    EXPECT_FALSE(isLastMutationItem);

    // Tell Checkpoint manager the items have been persisted, so it advances
    // pCursorPreCheckpointId, which will allow us to remove the closed
    // unreferenced checkpoints.
    this->manager->itemsPersisted();

    // Both previous checkpoints are unreferenced. Close them. This will
    // cause the offset of this cursor to be recalculated.
    bool new_open_ckpt_created;
    EXPECT_EQ(2,
              this->manager->removeClosedUnrefCheckpoints(
                      *this->vbucket, new_open_ckpt_created));

    EXPECT_EQ(1, this->manager->getNumCheckpoints());

    EXPECT_EQ(2,
              this->manager->getNumItemsForCursor(
                      CheckpointManager::pCursorName));

    // Drain the remaining items.
    item = this->manager->nextItem(CheckpointManager::pCursorName,
                                   isLastMutationItem);
    EXPECT_FALSE(item->isCheckPointMetaItem());
    EXPECT_FALSE(isLastMutationItem);
    item = this->manager->nextItem(CheckpointManager::pCursorName,
                                   isLastMutationItem);
    EXPECT_FALSE(item->isCheckPointMetaItem());
    EXPECT_TRUE(isLastMutationItem);

    EXPECT_EQ(0,
              this->manager->getNumItemsForCursor(
                      CheckpointManager::pCursorName));
}

// Test the getAllItemsForCursor()
TYPED_TEST(CheckpointTest, ItemsForCheckpointCursor) {
    /* We want to have items across 2 checkpoints. Size down the default number
       of items to create a new checkpoint and recreate the manager */
    this->checkpoint_config = CheckpointConfig(DEFAULT_CHECKPOINT_PERIOD,
                                               MIN_CHECKPOINT_ITEMS,
                                               /*numCheckpoints*/ 2,
                                               /*itemBased*/ true,
                                               /*keepClosed*/ false,
                                               /*enableMerge*/ false,
                                               /*persistenceEnabled*/ true);
    // TODO: ^^ Consider a variant for Ephemeral testing -
    // persistenceEnabled:false

    this->createManager();

    /* Add items such that we have 2 checkpoints */
    queued_item qi;
    for (unsigned int ii = 0; ii < 2 * MIN_CHECKPOINT_ITEMS; ii++) {
        EXPECT_TRUE(this->queueNewItem("key" + std::to_string(ii)));
    }

    /* Check if we have desired number of checkpoints and desired number of
       items */
    EXPECT_EQ(2, this->manager->getNumCheckpoints());
    EXPECT_EQ(MIN_CHECKPOINT_ITEMS, this->manager->getNumOpenChkItems());

    /* Register DCP replication cursor */
    std::string dcp_cursor(DCP_CURSOR_PREFIX + std::to_string(1));
    this->manager->registerCursorBySeqno(
            dcp_cursor.c_str(), 0, MustSendCheckpointEnd::NO);

    /* Get items for persistence*/
    std::vector<queued_item> items;
    auto range = this->manager->getAllItemsForCursor(
            CheckpointManager::pCursorName, items);

    /* We should have got (2 * MIN_CHECKPOINT_ITEMS + 3) items. 3 additional are
       op_ckpt_start, op_ckpt_end and op_ckpt_start */
    EXPECT_EQ(2 * MIN_CHECKPOINT_ITEMS + 3, items.size());
    EXPECT_EQ(0, range.start);
    EXPECT_EQ(1000 + 2 * MIN_CHECKPOINT_ITEMS, range.end);

    /* Get items for DCP replication cursor */
    items.clear();
    range = this->manager->getAllItemsForCursor(dcp_cursor.c_str(), items);
    EXPECT_EQ(2 * MIN_CHECKPOINT_ITEMS + 3, items.size());
    EXPECT_EQ(0, range.start);
    EXPECT_EQ(1000 + 2 * MIN_CHECKPOINT_ITEMS, range.end);
}

// Test getAllItemsForCursor() when it is limited to fewer items than exist
// in total. Cursor should only advanced to the start of the 2nd checkpoint.
TYPED_TEST(CheckpointTest, ItemsForCheckpointCursorLimited) {
    /* We want to have items across 2 checkpoints. Size down the default number
       of items to create a new checkpoint and recreate the manager */
    this->checkpoint_config = CheckpointConfig(DEFAULT_CHECKPOINT_PERIOD,
                                               MIN_CHECKPOINT_ITEMS,
                                               /*numCheckpoints*/ 2,
                                               /*itemBased*/ true,
                                               /*keepClosed*/ false,
                                               /*enableMerge*/ false,
                                               /*persistenceEnabled*/ true);

    this->createManager();

    /* Add items such that we have 2 checkpoints */
    queued_item qi;
    for (unsigned int ii = 0; ii < 2 * MIN_CHECKPOINT_ITEMS; ii++) {
        ASSERT_TRUE(this->queueNewItem("key" + std::to_string(ii)));
    }

    /* Verify we have desired number of checkpoints and desired number of
       items */
    ASSERT_EQ(2, this->manager->getNumCheckpoints());
    ASSERT_EQ(MIN_CHECKPOINT_ITEMS, this->manager->getNumOpenChkItems());

    /* Get items for persistence. Specify a limit of 1 so we should only
     * fetch the first checkpoints' worth.
     */
    std::vector<queued_item> items;
    auto result = this->manager->getItemsForCursor(
            CheckpointManager::pCursorName, items, 1);
    EXPECT_EQ(0, result.range.start);
    EXPECT_EQ(1000 + MIN_CHECKPOINT_ITEMS, result.range.end);
    EXPECT_EQ(MIN_CHECKPOINT_ITEMS + 2, items.size())
            << "Should have MIN_CHECKPOINT_ITEMS + 2 (ckpt start & end) items";
    EXPECT_EQ(2,
              this->manager->getCheckpointIdForCursor(
                      CheckpointManager::pCursorName))
            << "Cursor should have moved into second checkpoint.";

}

// Test the checkpoint cursor movement
TYPED_TEST(CheckpointTest, CursorMovement) {
    /* We want to have items across 2 checkpoints. Size down the default number
     of items to create a new checkpoint and recreate the manager */
    this->checkpoint_config = CheckpointConfig(DEFAULT_CHECKPOINT_PERIOD,
                                               MIN_CHECKPOINT_ITEMS,
                                               /*numCheckpoints*/ 2,
                                               /*itemBased*/ true,
                                               /*keepClosed*/ false,
                                               /*enableMerge*/ false,
                                               /*persistenceEnabled*/true);
    // TODO: ^^ Consider a variant for Ephemeral testing -
    // persistenceEnabled:false

    this->createManager();

    /* Add items such that we have 1 full (max items as per config) checkpoint.
       Adding another would open new checkpoint */
    queued_item qi;
    for (unsigned int ii = 0; ii < MIN_CHECKPOINT_ITEMS; ii++) {
        EXPECT_TRUE(this->queueNewItem("key" + std::to_string(ii)));
    }

    /* Check if we have desired number of checkpoints and desired number of
       items */
    EXPECT_EQ(1, this->manager->getNumCheckpoints());
    EXPECT_EQ(MIN_CHECKPOINT_ITEMS, this->manager->getNumOpenChkItems());

    /* Register DCP replication cursor */
    std::string dcp_cursor(DCP_CURSOR_PREFIX + std::to_string(1));
    this->manager->registerCursorBySeqno(
            dcp_cursor.c_str(), 0, MustSendCheckpointEnd::NO);

    /* Get items for persistence cursor */
    std::vector<queued_item> items;
    auto range = this->manager->getAllItemsForCursor(
            CheckpointManager::pCursorName, items);

    /* We should have got (MIN_CHECKPOINT_ITEMS + op_ckpt_start) items. */
    EXPECT_EQ(MIN_CHECKPOINT_ITEMS + 1, items.size());
    EXPECT_EQ(0, range.start);
    EXPECT_EQ(1000 + MIN_CHECKPOINT_ITEMS, range.end);

    /* Get items for DCP replication cursor */
    items.clear();
    range = this->manager->getAllItemsForCursor(dcp_cursor.c_str(), items);
    EXPECT_EQ(MIN_CHECKPOINT_ITEMS + 1, items.size());
    EXPECT_EQ(0, range.start);
    EXPECT_EQ(1000 + MIN_CHECKPOINT_ITEMS, range.end);

    uint64_t curr_open_chkpt_id = this->manager->getOpenCheckpointId_UNLOCKED();

    /* Run the checkpoint remover so that new open checkpoint is created */
    bool newCheckpointCreated;
    this->manager->removeClosedUnrefCheckpoints(*this->vbucket,
                                                newCheckpointCreated);
    EXPECT_EQ(curr_open_chkpt_id + 1,
              this->manager->getOpenCheckpointId_UNLOCKED());

    /* Get items for persistence cursor */
    EXPECT_EQ(
            0,
            this->manager->getNumItemsForCursor(CheckpointManager::pCursorName))
            << "Expected to have no normal (only meta) items";
    items.clear();
    range = this->manager->getAllItemsForCursor(CheckpointManager::pCursorName,
                                                items);

    /* We should have got op_ckpt_start item */
    EXPECT_EQ(1, items.size());
    EXPECT_EQ(1000 + MIN_CHECKPOINT_ITEMS, range.start);
    EXPECT_EQ(1000 + MIN_CHECKPOINT_ITEMS, range.end);

    EXPECT_EQ(queue_op::checkpoint_start, items.at(0)->getOperation());

    /* Get items for DCP replication cursor */
    EXPECT_EQ(
            0,
            this->manager->getNumItemsForCursor(CheckpointManager::pCursorName))
            << "Expected to have no normal (only meta) items";
    items.clear();
    this->manager->getAllItemsForCursor(dcp_cursor.c_str(), items);
    /* Expecting only 1 op_ckpt_start item */
    EXPECT_EQ(1, items.size());
    EXPECT_EQ(queue_op::checkpoint_start, items.at(0)->getOperation());
}

// Test the checkpoint cursor movement for replica vBuckets (where we can
// perform more checkpoint collapsing)
TYPED_TEST(CheckpointTest, CursorMovementReplicaMerge) {
    this->vbucket->setState(vbucket_state_replica);

    /* We want to have items across 2 checkpoints. Size down the default number
     of items to create a new checkpoint and recreate the manager */
    this->checkpoint_config = CheckpointConfig(DEFAULT_CHECKPOINT_PERIOD,
                                               MIN_CHECKPOINT_ITEMS,
                                               /*numCheckpoints*/ 2,
                                               /*itemBased*/ true,
                                               /*keepClosed*/ false,
                                               /*enableMerge*/ true,
                                               /*persistenceEnabled*/true);
    // TODO: ^^ Consider a variant for Ephemeral testing -
    // persistenceEnabled:false

    // Add items such that we have a checkpoint at half-capacity.
    for (unsigned int ii = 0; ii < MIN_CHECKPOINT_ITEMS / 2; ii++) {
        EXPECT_TRUE(this->queueNewItem("key" + std::to_string(ii)));
    }

    /* Check if we have desired number of checkpoints and desired number of
        items */
    EXPECT_EQ(1, this->manager->getNumCheckpoints());
    EXPECT_EQ((MIN_CHECKPOINT_ITEMS / 2), this->manager->getNumOpenChkItems());

    // Register DCP replication cursor, which will be moved into the middle of
    // first checkpoint and then left there.
    std::string dcp_cursor{DCP_CURSOR_PREFIX + std::to_string(1)};
    this->manager->registerCursorBySeqno(
            dcp_cursor.c_str(), 0, MustSendCheckpointEnd::NO);

    std::vector<queued_item> items;
    this->manager->getAllItemsForCursor(dcp_cursor.c_str(), items);
    EXPECT_EQ((MIN_CHECKPOINT_ITEMS / 2) + 1, items.size());

    // Add more items so this checkpoint is now full.
    for (unsigned int ii = MIN_CHECKPOINT_ITEMS / 2; ii < MIN_CHECKPOINT_ITEMS;
            ii++) {
        EXPECT_TRUE(this->queueNewItem("key" + std::to_string(ii)));
    }
    EXPECT_EQ(1, this->manager->getNumCheckpoints())
            << "Should still only have 1 checkpoint after adding "
               "MIN_CHECKPOINT_ITEMS total";
    EXPECT_EQ(MIN_CHECKPOINT_ITEMS, this->manager->getNumOpenChkItems());

    /* Get items for persistence cursor - this will move the persistence cursor
     * out of the initial checkpoint.
     */
    items.clear();
    this->manager->getAllItemsForCursor(CheckpointManager::pCursorName, items);

    /* We should have got (MIN_CHECKPOINT_ITEMS + op_ckpt_start) items. */
    EXPECT_EQ(MIN_CHECKPOINT_ITEMS + 1, items.size());

    EXPECT_EQ(1, this->manager->getOpenCheckpointId_UNLOCKED());

    // Create a new checkpoint.
    EXPECT_EQ(2, this->manager->createNewCheckpoint());

    // Add another MIN_CHECKPOINT_ITEMS. This should fill up the second
    // checkpoint.
    for (unsigned int ii = 0; ii < MIN_CHECKPOINT_ITEMS; ii++) {
        EXPECT_TRUE(this->queueNewItem("keyB_" + std::to_string(ii)));
    }

    // Move the persistence cursor through these new items.
    EXPECT_EQ(MIN_CHECKPOINT_ITEMS,
              this->manager->getNumItemsForCursor(
                      CheckpointManager::pCursorName));
    items.clear();
    this->manager->getAllItemsForCursor(CheckpointManager::pCursorName, items);
    EXPECT_EQ(MIN_CHECKPOINT_ITEMS + 1, items.size());

    // Create a third checkpoint.
    EXPECT_EQ(3, this->manager->createNewCheckpoint());

    // Move persistence cursor into third checkpoint.
    items.clear();
    this->manager->getAllItemsForCursor(CheckpointManager::pCursorName, items);
    EXPECT_EQ(1, items.size())
        << "Expected to get a single meta item";
    EXPECT_EQ(queue_op::checkpoint_start, items.at(0)->getOperation());

    // We now have an unoccupied second checkpoint. We should be able to
    // collapse this, and move the dcp_cursor into the merged checkpoint.
    bool newCheckpointCreated;
    this->manager->removeClosedUnrefCheckpoints(*this->vbucket,
                                                newCheckpointCreated);

    /* Get items for DCP cursor */
    EXPECT_EQ(MIN_CHECKPOINT_ITEMS / 2 + MIN_CHECKPOINT_ITEMS,
              this->manager->getNumItemsForCursor(dcp_cursor))
            << "DCP cursor remaining items should have been recalculated after "
               "close of unref checkpoints.";

    items.clear();
    auto range = this->manager->getAllItemsForCursor(dcp_cursor.c_str(), items);
    EXPECT_EQ(1001, range.start);
    EXPECT_EQ(1020, range.end);

    // Check we have received correct items (done in chunks because
    // EXPECT_THAT maxes out at 10 elements).
    std::vector<queued_item> items_a(items.begin(), items.begin() + 5);
    // Remainder of first checkpoint.
    EXPECT_THAT(items_a, testing::Each(HasOperation(queue_op::mutation)));

    // Second checkpoint's data- 10x set.
    std::vector<queued_item> items_b(items.begin() + 5, items.begin() + 15);
    EXPECT_THAT(items_b, testing::Each(HasOperation(queue_op::mutation)));

    // end of second checkpoint and start of third.
    std::vector<queued_item> items_c(items.begin() + 15, items.end());
    EXPECT_THAT(items_c,
                testing::ElementsAre(HasOperation(queue_op::checkpoint_end),
                                     HasOperation(queue_op::checkpoint_start)));
}

// MB-25056 - Regression test replicating situation where the seqno returned by
// registerCursorBySeqno minus one is greater than the input parameter
// startBySeqno but a backfill is not required.
TYPED_TEST(CheckpointTest, MB25056_backfill_not_required) {
    std::vector<queued_item> items;
    this->vbucket->setState(vbucket_state_replica);

    ASSERT_TRUE(this->queueNewItem("key0"));
    // Add duplicate items, which should cause de-duplication to occur.
    for (unsigned int ii = 0; ii < MIN_CHECKPOINT_ITEMS; ii++) {
        EXPECT_FALSE(this->queueNewItem("key0"));
    }
    // Add a number of non duplicate items to the same checkpoint
    for (unsigned int ii = 1; ii < MIN_CHECKPOINT_ITEMS; ii++) {
        EXPECT_TRUE(this->queueNewItem("key" + std::to_string(ii)));
    }

    // Register DCP replication cursor
    std::string dcp_cursor(DCP_CURSOR_PREFIX);
    // Request to register the cursor with a seqno that has been de-duped away
    CursorRegResult result = this->manager->registerCursorBySeqno(
            dcp_cursor.c_str(), 1005, MustSendCheckpointEnd::NO);
    EXPECT_EQ(1011, result.first) << "Returned seqno is not expected value.";
    EXPECT_FALSE(result.second) << "Backfill is unexpectedly required.";
}

//
// It's critical that the HLC (CAS) is ordered with seqno generation
// otherwise XDCR may drop a newer bySeqno mutation because the CAS is not
// higher.
//
TYPED_TEST(CheckpointTest, SeqnoAndHLCOrdering) {
    const int n_threads = 8;
    const int n_items = 1000;

    // configure so we can store a large number of items
    // configure with 1 checkpoint to ensure the time-based closing
    // does not split the items over many checkpoints and muddy the final
    // data checks.
    this->checkpoint_config = CheckpointConfig(DEFAULT_CHECKPOINT_PERIOD,
                                               n_threads * n_items,
                                               /*numCheckpoints*/ 1,
                                               /*itemBased*/ true,
                                               /*keepClosed*/ false,
                                               /*enableMerge*/ false,
                                               /*persistenceEnabled*/true);
    // TODO: ^^ Consider a variant for Ephemeral testing -
    // persistenceEnabled:false

    this->createManager();

    std::vector<std::thread> threads;

    // vector of pairs, first is seqno, second is CAS
    // just do a scatter gather over n_threads
    std::vector<std::vector<std::pair<uint64_t, uint64_t> > > threadData(n_threads);
    for (int ii = 0; ii < n_threads; ii++) {
        auto& threadsData = threadData[ii];
        threads.push_back(std::thread([this, ii, n_items, &threadsData](){
            std::string key = "key" + std::to_string(ii);
            for (int item  = 0; item < n_items; item++) {
                queued_item qi(
                        new Item(makeStoredDocKey(key + std::to_string(item)),
                                 this->vbucket->getId(),
                                 queue_op::mutation,
                                 /*revSeq*/ 0,
                                 /*bySeq*/ 0));
                EXPECT_TRUE(
                        this->manager->queueDirty(*this->vbucket,
                                                  qi,
                                                  GenerateBySeqno::Yes,
                                                  GenerateCas::Yes,
                                                  /*preLinkDocCtx*/ nullptr));

                // Save seqno/cas
                threadsData.push_back(std::make_pair(qi->getBySeqno(), qi->getCas()));
            }
        }));
    }

    // Wait for all threads
    for (auto& thread : threads) {
        thread.join();
    }

    // Now combine the data and check HLC is increasing with seqno
    std::map<uint64_t, uint64_t> finalData;
    for (auto t : threadData) {
        for (auto pair : t) {
            EXPECT_EQ(finalData.end(), finalData.find(pair.first));
            finalData[pair.first] = pair.second;
        }
    }

    auto itr = finalData.begin();
    EXPECT_NE(itr, finalData.end());
    uint64_t previousCas = (itr++)->second;
    EXPECT_NE(itr, finalData.end());
    for (; itr != finalData.end(); itr++) {
        EXPECT_LT(previousCas, itr->second);
        previousCas = itr->second;
    }

    // Now a final check, iterate the checkpoint and also check for increasing
    // HLC.
    std::vector<queued_item> items;
    this->manager->getAllItemsForCursor(CheckpointManager::pCursorName, items);

    /* We should have got (n_threads*n_items + op_ckpt_start) items. */
    EXPECT_EQ(n_threads*n_items + 1, items.size());

    previousCas = items[1]->getCas();
    for (size_t ii = 2; ii < items.size(); ii++) {
        EXPECT_LT(previousCas, items[ii]->getCas());
        previousCas = items[ii]->getCas();
    }
}

// Test cursor is correctly updated when enqueuing a key which already exists
// in the checkpoint (and needs de-duping), where the cursor points at a
// meta-item at the head of the checkpoint:
//
//  Before:
//      Checkpoint [ 0:EMPTY(), 1:CKPT_START(), 1:SET(key), 2:SET_VBSTATE() ]
//                                                               ^
//                                                            Cursor
//
//  After:
//      Checkpoint [ 0:EMPTY(), 1:CKPT_START(), 2:SET_VBSTATE(), 2:SET(key) ]
//                                                     ^
//                                                   Cursor
//
TYPED_TEST(CheckpointTest, CursorUpdateForExistingItemWithMetaItemAtHead) {
    // Setup the checkpoint and cursor.
    ASSERT_EQ(1, this->manager->getNumItems());
    ASSERT_TRUE(this->queueNewItem("key"));
    ASSERT_EQ(2, this->manager->getNumItems());
    this->manager->queueSetVBState(*this->vbucket);

    ASSERT_EQ(3, this->manager->getNumItems());

    // Advance persistence cursor so all items have been consumed.
    std::vector<queued_item> items;
    this->manager->getAllItemsForCursor(CheckpointManager::pCursorName, items);
    ASSERT_EQ(3, items.size());
    ASSERT_EQ(0,
              this->manager->getNumItemsForCursor(
                      CheckpointManager::pCursorName));

    // Queue an item with a duplicate key.
    this->queueNewItem("key");

    // Test: Should have one item for cursor (the one we just added).
    EXPECT_EQ(1,
              this->manager->getNumItemsForCursor(
                      CheckpointManager::pCursorName));

    // Should have another item to read (new version of 'key')
    items.clear();
    this->manager->getAllItemsForCursor(CheckpointManager::pCursorName, items);
    EXPECT_EQ(1, items.size());
}

// Test cursor is correctly updated when enqueuing a key which already exists
// in the checkpoint (and needs de-duping), where the cursor points at a
// meta-item *not* at the head of the checkpoint:
//
//  Before:
//      Checkpoint [ 0:EMPTY(), 1:CKPT_START(), 1:SET_VBSTATE(key), 1:SET() ]
//                                                     ^
//                                                    Cursor
//
//  After:
//      Checkpoint [ 0:EMPTY(), 1:CKPT_START(), 1:SET_VBSTATE(key), 2:SET() ]
//                                                     ^
//                                                   Cursor
//
TYPED_TEST(CheckpointTest, CursorUpdateForExistingItemWithNonMetaItemAtHead) {
    // Setup the checkpoint and cursor.
    ASSERT_EQ(1, this->manager->getNumItems());
    this->manager->queueSetVBState(*this->vbucket);
    ASSERT_EQ(2, this->manager->getNumItems());

    // Advance persistence cursor so all items have been consumed.
    std::vector<queued_item> items;
    this->manager->getAllItemsForCursor(CheckpointManager::pCursorName, items);
    ASSERT_EQ(2, items.size());
    ASSERT_EQ(0,
              this->manager->getNumItemsForCursor(
                      CheckpointManager::pCursorName));

    // Queue a set (cursor will now be one behind).
    ASSERT_TRUE(this->queueNewItem("key"));
    ASSERT_EQ(1,
              this->manager->getNumItemsForCursor(
                      CheckpointManager::pCursorName));

    // Test: queue an item with a duplicate key.
    this->queueNewItem("key");

    // Test: Should have one item for cursor (the one we just added).
    EXPECT_EQ(1,
              this->manager->getNumItemsForCursor(
                      CheckpointManager::pCursorName));

    // Should an item to read (new version of 'key')
    items.clear();
    this->manager->getAllItemsForCursor(CheckpointManager::pCursorName, items);
    EXPECT_EQ(1, items.size());
    EXPECT_EQ(1002, items.at(0)->getBySeqno());
    EXPECT_EQ(makeStoredDocKey("key"), items.at(0)->getKey());
}

// Regression test for MB-21925 - when a duplicate key is queued and the
// persistence cursor is still positioned on the initial dummy key,
// should return EXISTING_ITEM.
TYPED_TEST(CheckpointTest,
           MB21925_QueueDuplicateWithPersistenceCursorOnInitialMetaItem) {
    // Need a manager starting from seqno zero.
    this->createManager(0);
    ASSERT_EQ(0, this->manager->getHighSeqno());
    ASSERT_EQ(1, this->manager->getNumItems())
            << "Should start with queue_op::empty on checkpoint.";

    // Add an item with some new key.
    ASSERT_TRUE(this->queueNewItem("key"));

    // Test - second item (duplicate key) should return false.
    EXPECT_FALSE(this->queueNewItem("key"));
}

<<<<<<< HEAD
TYPED_TEST(CheckpointTest, CheckpointManagerItemsDeduped) {
    // Add two items to the initial (open) checkpoint.
    for (auto i : {1, 2}) {
        EXPECT_TRUE(this->queueNewItem("key" + std::to_string(i)));
    }
    EXPECT_EQ(1, this->manager->getNumCheckpoints());
    // 2x op_set
    EXPECT_EQ(2, this->manager->getNumOpenChkItems());
    // All items inserted should be unique, so de-dupe should be 0
    EXPECT_EQ(0, this->global_stats.totalDeduplicated);

    // Check de-dupe counting.
    for (auto i : {1, 2}) {
        EXPECT_FALSE(this->queueNewItem("key" + std::to_string(i)))
                << "Adding a duplicate key to "
                   "open checkpoint should not "
                   "increase queue size";
    }

    // 2x op_set
    EXPECT_EQ(2, this->manager->getNumOpenChkItems());
    // Expect to see 2 de-duped items
    EXPECT_EQ(2, this->global_stats.totalDeduplicated);
=======
/*
 * We always want to close the current open checkpoint on replica-vbuckets
 * when the Consumer receives the snapshotEnd mutation of a memory-snapshot.
 */
TEST_F(SingleThreadedCheckpointTest,
       MB30019_CloseReplicaCheckpointOnMemorySnapshotEnd) {
    setVBucketStateAndRunPersistTask(vbid, vbucket_state_replica);
    auto vb = store->getVBuckets().getBucket(vbid);
    auto* ckptMgr = vb->checkpointManager.get();
    ASSERT_NE(nullptr, ckptMgr);

    // We must have only 1 open checkpoint
    ASSERT_EQ(1, ckptMgr->getNumCheckpoints());
    // We must have only one cursor (the persistence cursor), as there is no
    // DCP producer for vbid
    ASSERT_EQ(1, ckptMgr->getNumOfCursors());
    // We must have only the checkpoint-open and the vbucket-state meta-items
    // in the open checkpoint
    ASSERT_EQ(2, ckptMgr->getNumItems());
    ASSERT_EQ(0, ckptMgr->getNumOpenChkItems());

    auto consumer =
            std::make_shared<MockDcpConsumer>(*engine, cookie, "test-consumer");
    auto passiveStream = std::static_pointer_cast<MockPassiveStream>(
            consumer->makePassiveStream(
                    *engine,
                    consumer,
                    "test-passive-stream",
                    0 /* flags */,
                    0 /* opaque */,
                    vbid,
                    0 /* startSeqno */,
                    std::numeric_limits<uint64_t>::max() /* endSeqno */,
                    0 /* vbUuid */,
                    0 /* snapStartSeqno */,
                    0 /* snapEndSeqno */,
                    0 /* vb_high_seqno */));

    const size_t snapshotEnd = 3;
    // 1) the consumer receives the snapshot-marker
    SnapshotMarker snapshotMarker(
            0 /* opaque */,
            vbid,
            0 /* startSeqno */,
            snapshotEnd /* endSeqno */,
            dcp_marker_flag_t::MARKER_FLAG_MEMORY /* flags */);
    passiveStream->processMarker(&snapshotMarker);

    // 2) the consumer receives the mutations until (snapshotEnd -1)
    size_t i = 1;
    for (; i < snapshotEnd; i++) {
        // Queue item
        queued_item qi(new Item(makeStoredDocKey("key_" + std::to_string(i)),
                                0 /*flags*/,
                                0 /*expiry*/,
                                "value",
                                5 /*valueSize*/,
                                PROTOCOL_BINARY_RAW_BYTES,
                                0 /*cas*/,
                                i /*bySeqno*/,
                                vb->getId()));

        MutationResponse mutation(std::move(qi), 0 /* opaque */);

        // PassiveStream::processMutation does 2 things:
        //     1) setWithMeta (which enqueues the item into the checkpoint)
        //     2) calls PassiveStream::handleSnapshotEnd (which must close the
        //             open checkpoint if the current mutation is the
        //             snapshot-end)
        passiveStream->processMutation(&mutation);
    }
    // We must have 2 items in the checkpoint now
    ASSERT_EQ(snapshotEnd - 1, ckptMgr->getNumOpenChkItems());
    // We still must have only 1 open checkpoint, as the consumer has not
    // received the snapshot-end mutation
    ASSERT_EQ(1, ckptMgr->getNumCheckpoints());

    // 3) the consumer receives the snapshotEnd mutation
    queued_item qi(
            new Item(makeStoredDocKey("key_" + std::to_string(snapshotEnd)),
                     0 /*flags*/,
                     0 /*expiry*/,
                     "value",
                     5 /*valueSize*/,
                     PROTOCOL_BINARY_RAW_BYTES,
                     0 /*cas*/,
                     i /*bySeqno*/,
                     vb->getId()));
    MutationResponse mutation(std::move(qi), 0 /* opaque */);
    passiveStream->processMutation(&mutation);

    // The consumer has received the snapshotEnd mutation, now we expect
    // that a new (empty) open checkpoint has been created. So we must have
    // 2 checkpoints in total (the closed and the new open one).
    ASSERT_EQ(2, ckptMgr->getNumCheckpoints());

    // Also, the new open checkpoint must be empty (all mutations are in the
    // closed one)
    const auto& ckptList =
            CheckpointManagerTestIntrospector::public_getCheckpointList(
                    *ckptMgr);
    ASSERT_EQ(ckptList.back()->getId(), ckptList.front()->getId() + 1);
    ASSERT_EQ(checkpoint_state::CHECKPOINT_CLOSED,
              ckptList.front()->getState_UNLOCKED());
    ASSERT_EQ(snapshotEnd, ckptList.front()->getNumItems());
    ASSERT_EQ(checkpoint_state::CHECKPOINT_OPEN,
              ckptList.back()->getState_UNLOCKED());
    ASSERT_EQ(0, ckptList.back()->getNumItems());
>>>>>>> 075614a6
}<|MERGE_RESOLUTION|>--- conflicted
+++ resolved
@@ -25,12 +25,9 @@
 #include <vector>
 
 #include "checkpoint.h"
-<<<<<<< HEAD
 #include "checkpoint_manager.h"
 #include "checkpoint_test.h"
-=======
 #include "checkpoint_utils.h"
->>>>>>> 075614a6
 #include "configuration.h"
 #include "ep_vb.h"
 #include "failover-table.h"
@@ -1245,7 +1242,6 @@
     EXPECT_FALSE(this->queueNewItem("key"));
 }
 
-<<<<<<< HEAD
 TYPED_TEST(CheckpointTest, CheckpointManagerItemsDeduped) {
     // Add two items to the initial (open) checkpoint.
     for (auto i : {1, 2}) {
@@ -1269,7 +1265,8 @@
     EXPECT_EQ(2, this->manager->getNumOpenChkItems());
     // Expect to see 2 de-duped items
     EXPECT_EQ(2, this->global_stats.totalDeduplicated);
-=======
+}
+
 /*
  * We always want to close the current open checkpoint on replica-vbuckets
  * when the Consumer receives the snapshotEnd mutation of a memory-snapshot.
@@ -1378,5 +1375,4 @@
     ASSERT_EQ(checkpoint_state::CHECKPOINT_OPEN,
               ckptList.back()->getState_UNLOCKED());
     ASSERT_EQ(0, ckptList.back()->getNumItems());
->>>>>>> 075614a6
 }