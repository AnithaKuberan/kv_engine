--- conflicted
+++ resolved
@@ -168,13 +168,11 @@
     /// A callback to allow tests to inject code before we access the checkpoint
     std::function<void()> preGetOutstandingItemsCallback = [] { return; };
 
-<<<<<<< HEAD
     void public_registerCursor(CheckpointManager& manager,
                                const std::string& name,
                                int64_t seqno);
-=======
+
     bool isDead() { return ActiveStream::getState() == StreamState::Dead; };
->>>>>>> 9444e64e
 };
 
 /**
