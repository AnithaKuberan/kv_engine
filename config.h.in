/* -*- Mode: C; tab-width: 4; c-basic-offset: 4; indent-tabs-mode: nil -*- */
#ifndef CONFIG_H
#define CONFIG_H 1

#include <platform/platform.h>
#include <event.h>

#cmakedefine HAVE_MEMALIGN ${HAVE_MEMALIGN}
#cmakedefine HAVE_LIBNUMA ${HAVE_LIBNUMA}
#cmakedefine HAVE_PKCS5_PBKDF2_HMAC 1
#cmakedefine HAVE_PKCS5_PBKDF2_HMAC_SHA1 1
<<<<<<< HEAD
#cmakedefine HAVE_FUNC 1
#cmakedefine HAVE_FUNCTION 1

#if !defined(HAVE_FUNC) && defined(HAVE_FUNCTION)
#define __func__ __FUNCTION__
=======
#cmakedefine HAVE_SSL_OP_NO_TLSv1_1 1

#ifndef HAVE_SSL_OP_NO_TLSv1_1
/*
 * Some of our platforms use an old version of OpenSSL without
 * support for anything newer than TLSv1
 */
#define SSL_OP_NO_TLSv1_1 0L
>>>>>>> ab5ce371
#endif

#define COUCHBASE_MAX_NUM_BUCKETS 100

#ifdef WIN32
#include <winsock2.h>
#include <ws2tcpip.h>
#include <windows.h>
#include <io.h>

#ifndef F_OK
#define F_OK 0
#endif

#define PATH_MAX 1024

/* @todo investigate this one.. */

#define SOCKETPAIR_AF AF_INET
#define get_socket_error() WSAGetLastError()

typedef int in_port_t;
typedef int sa_family_t;
typedef HANDLE pid_t;

#define snprintf _snprintf
#define strtoull(a, b, c) _strtoui64(a, b, c)
#define strtoll(a, b, c) _strtoi64(a, b, c)
/* to stop the stupid compiler to whine about this.. */
#ifndef __cplusplus
#define strdup(a) _strdup(a)
#define putenv(a) _putenv(a)
#endif

#define EX_OSERR EXIT_FAILURE
#define EX_USAGE EXIT_FAILURE

#else

#if !defined(__cplusplus) && !defined(linux) && !defined(__GNUC__)
typedef unsigned long long uint64_t;
typedef long long int64_t;
#endif

#define closesocket(a) close(a)
typedef int SOCKET;
#define SOCKETPAIR_AF AF_UNIX
#define SOCKET_ERROR -1
#define INVALID_SOCKET -1
#define get_socket_error() errno

/* need this to get IOV_MAX on some platforms. */
#ifndef __need_IOV_MAX
#define __need_IOV_MAX
#endif

#ifndef _POSIX_PTHREAD_SEMANTICS
#define _POSIX_PTHREAD_SEMANTICS
#endif

#ifdef __sun
#include <priv.h>
#define HAVE_DROP_PRIVILEGES 1
#endif

#define HAVE_SIGIGNORE 1


#include <sys/wait.h>
#include <sys/socket.h>
#include <netinet/in.h>
#include <netdb.h>
#include <unistd.h>
#include <sys/stat.h>
#include <sys/un.h>
#include <sys/resource.h>
#include <sys/uio.h>
#include <netinet/tcp.h>
#include <arpa/inet.h>
#include <sys/mman.h>
#include <sys/time.h>
#include <signal.h>
#include <sysexits.h>


#endif

/* Common section */
#include <stdlib.h>
#include <inttypes.h>
#include <sys/types.h>

#ifndef __cplusplus
#include <stdbool.h>
#endif

#ifndef IOV_MAX
# define IOV_MAX 1024
#endif
#define SASL_ENABLED

#define MEMCACHED_VERSION "${MEMCACHED_VERSION}"
#define PRODUCT_VERSION "${PRODUCT_VERSION}"
#define DESTINATION_ROOT "${CMAKE_INSTALL_PREFIX}"

/* We don't use assert() for two main reasons:
 * 1) It's disabled on non-debug builds, which we don't want.
 * 2) cb_assert() prints extra info (backtraces).
 */
#undef assert
#define assert #error "assert() is forbidden. Use cb_assert() from <platform/cbassert.h instead."

/*
 * Using the ntoh-methods on thread sanitizer builder cause compile warnings
 * due to the macros is using the "register" keyword. Just undefine the
 * macros since we don't need the extra performance optimization during the
 * thread sanitizer run.
 */
#ifdef THREAD_SANITIZER
#undef ntohs
#undef ntohl
#undef htons
#undef htonl
#endif

#endif //CONFIG_H<|MERGE_RESOLUTION|>--- conflicted
+++ resolved
@@ -9,14 +9,13 @@
 #cmakedefine HAVE_LIBNUMA ${HAVE_LIBNUMA}
 #cmakedefine HAVE_PKCS5_PBKDF2_HMAC 1
 #cmakedefine HAVE_PKCS5_PBKDF2_HMAC_SHA1 1
-<<<<<<< HEAD
 #cmakedefine HAVE_FUNC 1
 #cmakedefine HAVE_FUNCTION 1
+#cmakedefine HAVE_SSL_OP_NO_TLSv1_1 1
 
 #if !defined(HAVE_FUNC) && defined(HAVE_FUNCTION)
 #define __func__ __FUNCTION__
-=======
-#cmakedefine HAVE_SSL_OP_NO_TLSv1_1 1
+#endif
 
 #ifndef HAVE_SSL_OP_NO_TLSv1_1
 /*
@@ -24,7 +23,6 @@
  * support for anything newer than TLSv1
  */
 #define SSL_OP_NO_TLSv1_1 0L
->>>>>>> ab5ce371
 #endif
 
 #define COUCHBASE_MAX_NUM_BUCKETS 100
