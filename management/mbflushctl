#!/usr/bin/env python
"""
Flush control for ep-engine.

Copyright (c) 2010  Dustin Sallings <dustin@spy.net>
"""
import time

import clitool

def auth(mc, username, password):
    if username:
        mc.sasl_auth_plain(username, password)

def stop(mc, username=None, password=""):
    auth(mc, username, password)
    mc.stop_persistence()
    stopped = False
    while not stopped:
        time.sleep(0.5)
        try:
            stats = mc.stats()
            success = True
        except:
            if success:
                import mc_bin_client
                mc = mc_bin_client.MemcachedClient(mc.host, mc.port)
                raise
            else:
                raise
        success = False
        if stats['ep_flusher_state'] == 'paused':
            stopped = True

def start(mc, username=None, password=""):
    auth(mc, username, password)
    mc.start_persistence()

def set_param(mc, key, val, username=None, password=""):
    auth(mc, username, password)
    mc.set_flush_param(key, val)

def evict(mc, key, username=None, password=""):
    auth(mc, username, password)
    mc.evict_key(key)

if __name__ == '__main__':

    c = clitool.CliTool("""
All commands allow an optional username and password as the last
two parameters.

Persistence:
    stop           - stop persistence
    start          - start persistence

Available params for "set":
    min_data_age   - minimum data age before flushing data
    queue_age_cap  - maximum queue age before flushing data
    max_txn_size   - maximum number of items in a flusher transaction
    bg_fetch_delay - delay before executing a bg fetch (test feature)
    max_size       - max memory used by the server
    mem_high_wat   - high water mark
    mem_low_wat    - low water mark
<<<<<<< HEAD
    timing_log     - path to log detailed timing stats""")
=======
    exp_pager_stime- Expiry Pager Sleeptime""")
>>>>>>> fd73a03c

    c.addCommand('stop', stop, 'stop')
    c.addCommand('start', start, 'start')
    c.addCommand('set', set_param, 'set param value')
    c.addCommand('evict', evict, "evict key")

    c.execute()<|MERGE_RESOLUTION|>--- conflicted
+++ resolved
@@ -55,18 +55,15 @@
     start          - start persistence
 
 Available params for "set":
-    min_data_age   - minimum data age before flushing data
-    queue_age_cap  - maximum queue age before flushing data
-    max_txn_size   - maximum number of items in a flusher transaction
-    bg_fetch_delay - delay before executing a bg fetch (test feature)
-    max_size       - max memory used by the server
-    mem_high_wat   - high water mark
-    mem_low_wat    - low water mark
-<<<<<<< HEAD
-    timing_log     - path to log detailed timing stats""")
-=======
-    exp_pager_stime- Expiry Pager Sleeptime""")
->>>>>>> fd73a03c
+    min_data_age    - minimum data age before flushing data
+    queue_age_cap   - maximum queue age before flushing data
+    max_txn_size    - maximum number of items in a flusher transaction
+    bg_fetch_delay  - delay before executing a bg fetch (test feature)
+    max_size        - max memory used by the server
+    mem_high_wat    - high water mark
+    mem_low_wat     - low water mark
+    timing_log      - path to log detailed timing stats
+    exp_pager_stime - Expiry Pager Sleeptime""")
 
     c.addCommand('stop', stop, 'stop')
     c.addCommand('start', start, 'start')
