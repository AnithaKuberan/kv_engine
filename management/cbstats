#!/usr/bin/env python

import clitool
import sys
import math
import itertools
import mc_bin_client
import re
import json

MAGIC_CONVERT_RE=re.compile("(\d+)")

BIG_VALUE = 2 ** 60
SMALL_VALUE = - (2 ** 60)

output_json = False

def cmd(f):
    """Decorate a function with code to authenticate based on 1-2
    arguments past the normal number of arguments."""

    def g(*args, **kwargs):
        global output_json
        mc = args[0]
        n = f.func_code.co_argcount
        if len(args) > n:
            print "Too many args, given %s, but expected a maximum of %s"\
                    % (list(args[1:]), n - 1)
            sys.exit(1)

        bucket = kwargs.get('bucketName', None)
        password = kwargs.get('password', None) or ""
        output_json = kwargs.get('json', None)

        if bucket:
            try:
                mc.sasl_auth_plain(bucket, password)
            except mc_bin_client.MemcachedError:
                print "Authentication error for %s" % bucket
                sys.exit(1)

        f(*args[:n])

    return g

def stats_perform(mc, cmd=''):
    try:
        return mc.stats(cmd)
    except Exception, e:
        print "Stats '%s' are not available from the requested engine. (%s)"\
                % (cmd, e)

def stats_formatter(stats, prefix=" ", cmp=None):
    if stats:
        if output_json:
            for stat, val in stats.items():
                stats[stat] = _maybeInt(val)
                if isinstance(stats[stat], str):
                    stats[stat] = _maybeFloat(val)
            print json.dumps(stats, sort_keys=True, indent=4)
        else:
            longest = max((len(x) + 2) for x in stats.keys())
            for stat, val in sorted(stats.items(), cmp=cmp):
                s = stat + ":"
                print "%s%s%s" % (prefix, s.ljust(longest), val)

def time_label(s):
    # -(2**64) -> '-inf'
    # 2**64 -> 'inf'
    # 0 -> '0'
    # 4 -> '4us'
    # 838384 -> '838ms'
    # 8283852 -> '8s'
    if s > BIG_VALUE:
        return 'inf'
    elif s < SMALL_VALUE:
        return '-inf'
    elif s == 0:
        return '0'
    product = 1
    sizes = (('us', 1), ('ms', 1000), ('s', 1000), ('m', 60))
    sizeMap = []
    for l,sz in sizes:
        product = sz * product
        sizeMap.insert(0, (l, product))
    lbl, factor = itertools.dropwhile(lambda x: x[1] > s, sizeMap).next()

    # Give some extra granularity for timings in minutes
    if lbl == 'm':
        mins = s / factor
        secs = (s % factor) / (factor / 60)
        return '%d%s:%02ds' % (mins, lbl, secs)
    return "%d%s" % (s / factor, lbl)

def sec_label(s):
    return time_label(s * 1000000)

def size_label(s):
    if s == 0:
        return "0"
    sizes=['', 'KB', 'MB', 'GB', 'TB', 'PB', 'EB']
    e = math.floor(math.log(abs(s), 1024))
    suffix = sizes[int(e)]
    return "%d%s" % (s/(1024 ** math.floor(e)), suffix)

@cmd

def histograms(mc, raw_stats):
    # Try to figure out the terminal width.  If we can't, 79 is good
    def termWidth():
        try:
            import fcntl, termios, struct
            h, w, hp, wp = struct.unpack('HHHH',
                                         fcntl.ioctl(0, termios.TIOCGWINSZ,
                                                     struct.pack('HHHH', 0, 0, 0, 0)))
            return w
        except:
            return 79

    special_labels = {'item_alloc_sizes': size_label,
                      'paged_out_time': sec_label}

    histodata = {}
    for k, v in raw_stats.items():
        # Parse out a data point
        ka = k.split('_')
        k = '_'.join(ka[0:-1])
        kstart, kend = [int(x) for x in ka[-1].split(',')]

        # Create a label for the data point
        label_func = time_label
        if k.endswith("Size") or k.endswith("Seek"):
            label_func = size_label
        elif k in special_labels:
            label_func = special_labels[k]

        label = "%s - %s" % (label_func(kstart), label_func(kend))
        
        if not k in histodata:
            histodata[k] = []
        histodata[k].append({'start' : int(kstart),
                             'end'   : int(kend),
                             'label' : label,
                             'lb_fun': label_func,
                             'value' : int(v)})
    
    for name, data_points in histodata.items():
        max_label_len = max([len(stat['label']) for stat in data_points])
        widestval = len(str(max([stat['value'] for stat in data_points])))
        total = sum([stat['value'] for stat in data_points])
        avg = sum([((x['end'] - x['start']) * x['value']) for x in data_points]) / total

        print " %s (%d total)" % (name, total)

        total_seen = 0
        for dp in sorted(data_points, key=lambda x: x['start']):
            total_seen += dp['value']
            pcnt = (total_seen * 100.0) / total
            toprint  = "    %s : (%6.02f%%) %s" % \
                       (dp['label'].ljust(max_label_len), pcnt,
                       str(dp['value']).rjust(widestval))

            remaining = termWidth() - len(toprint) - 2
            lpcnt = float(dp['value']) / total
            print "%s %s" % (toprint, '#' * int(lpcnt * remaining))
        print "    %s : (%s)" % ("Avg".ljust(max_label_len),
                                dp['lb_fun'](avg).rjust(7))

@cmd
def stats_key(mc, key, vb):
    cmd = "key %s %s" % (key, str(vb))
    try:
        vbs = mc.stats(cmd)
    except mc_bin_client.MemcachedError, e:
        print e.message
        sys.exit()
    except Exception, e:
        print "Stats '%s' are not available from the requested engine." % cmd
        sys.exit()

    if vbs:
        print "stats for key", key
        stats_formatter(vbs)

@cmd
def stats_vkey(mc, key, vb):
    cmd = "vkey %s %s" % (key, str(vb))
    try:
        vbs = mc.stats(cmd)
    except mc_bin_client.MemcachedError, e:
        print e.message
        sys.exit()
    except Exception, e:
        print "Stats '%s' are not available from the requested engine." % cmd
        sys.exit()

    if vbs:
        print "verification for key", key
        stats_formatter(vbs)

@cmd
def stats_tap_takeover(mc, vb, name):
    cmd = "tap-vbtakeover %s %s" % (str(vb), name)
    stats_formatter(stats_perform(mc, cmd))

@cmd
def stats_dcp_takeover(mc, vb, name):
    cmd = "dcp-vbtakeover %s %s" % (str(vb), name)
    stats_formatter(stats_perform(mc, cmd))

@cmd
def stats_all(mc):
    stats_formatter(stats_perform(mc))

@cmd
def stats_timings(mc):
    if output_json:
        print 'Json output not supported for timing stats'
        return
    h = stats_perform(mc, 'timings')
    if h:
        histograms(mc, h)

@cmd
def stats_tap(mc):
    stats_formatter(stats_perform(mc, 'tap'))

@cmd
def stats_tapagg(mc):
    stats_formatter(stats_perform(mc, 'tapagg _'))

@cmd
def stats_dcp(mc):
    stats_formatter(stats_perform(mc, 'dcp'))

@cmd
def stats_dcpagg(mc):
    stats_formatter(stats_perform(mc, 'dcpagg :'))

@cmd
def stats_checkpoint(mc, vb=-1):
    try:
        vb = int(vb)
        if vb == -1:
            cmd = 'checkpoint'
        else:
            cmd = "checkpoint %s" % (str(vb))
        stats_formatter(stats_perform(mc, cmd))
    except ValueError:
        print 'Specified vbucket \"%s\" is not valid' % str(vb)

@cmd
def stats_allocator(mc):
    print stats_perform(mc, 'allocator')['detailed']

@cmd
def stats_slabs(mc):
    stats_formatter(stats_perform(mc, 'slabs'))

@cmd
def stats_items(mc):
    stats_formatter(stats_perform(mc, 'items'))

@cmd
def stats_uuid(mc):
    stats_formatter(stats_perform(mc, 'uuid'))

@cmd
def stats_vbucket(mc):
    stats_formatter(stats_perform(mc, 'vbucket'))

@cmd
def stats_vbucket_details(mc, vb=-1):
    try:
        vb = int(vb)
        if vb == -1:
            cmd = 'vbucket-details'
        else:
            cmd = "vbucket-details %s" % (str(vb))
        stats_formatter(stats_perform(mc, cmd))
    except ValueError:
        print 'Specified vbucket \"%s\" is not valid' % str(vb)

@cmd
def stats_vbucket_seqno(mc, vb = -1):
    try:
        vb = int(vb)
        if vb == -1:
            cmd = 'vbucket-seqno'
        else:
            cmd = "vbucket-seqno %s" % (str(vb))
        stats_formatter(stats_perform(mc, cmd))
    except ValueError:
        print 'Specified vbucket \"%s\" is not valid' % str(vb)
@cmd
def stats_failovers(mc, vb = -1):
    try:
        vb = int(vb)
        if vb == -1:
            cmd = 'failovers'
        else:
            cmd = "failovers %s" % (str(vb))
        stats_formatter(stats_perform(mc, cmd))
    except ValueError:
        print 'Specified vbucket \"%s\" is not valid' % str(vb)

@cmd
def stats_prev_vbucket(mc):
    stats_formatter(stats_perform(mc, 'prev-vbucket'))

@cmd
def stats_memory(mc):
    stats_formatter(stats_perform(mc, 'memory'))

@cmd
def stats_config(mc):
    stats_formatter(stats_perform(mc, 'config'))

@cmd
def stats_warmup(mc):
    stats_formatter(stats_perform(mc, 'warmup'))

@cmd
def stats_info(mc):
    stats_formatter(stats_perform(mc, 'info'))

@cmd
def stats_workload(mc):
    stats_formatter(stats_perform(mc, 'workload'))

@cmd
def stats_raw(mc, arg):
    stats_formatter(stats_perform(mc,arg))

@cmd
def stats_kvstore(mc):
    stats_formatter(stats_perform(mc, 'kvstore'))

@cmd
def stats_kvtimings(mc):
    if output_json:
        print 'Json output not supported for kvtiming stats'
        return
    h = stats_perform(mc, 'kvtimings')
    if h:
        histograms(mc, h)

def avg(s):
    return sum(s) / len(s)

def _maybeInt(x):
    try:
        return int(x)
    except:
        return x

def _maybeFloat(x):
    try:
        return float(x)
    except:
        return x

def _magicConvert(s):
    return [_maybeInt(x) for x in MAGIC_CONVERT_RE.split(s)]

def magic_cmp(a, b):
    am = _magicConvert(a[0])
    bm = _magicConvert(b[0])
    return cmp(am, bm)

@cmd
def stats_diskinfo(mc, with_detail=None):
    cmd_str = 'diskinfo'
    with_detail = with_detail == 'detail'
    if with_detail:
        cmd_str = 'diskinfo detail'

    stats_formatter(stats_perform(mc, cmd_str))

@cmd
def stats_hash(mc, with_detail=None):
    h = stats_perform(mc,'hash')
    if not h:
        return
    with_detail = with_detail == 'detail'

    mins = []
    maxes = []
    counts = []
    for k,v in h.items():
        if 'max_dep' in k:
            maxes.append(int(v))
        if 'min_dep' in k:
            mins.append(int(v))
        if ':counted' in k:
            counts.append(int(v))
        if ':histo' in k:
            vb, kbucket = k.split(':')
            skey = 'summary:' + kbucket
            h[skey] = int(v) + h.get(skey, 0)

    h['avg_min'] = avg(mins)
    h['avg_max'] = avg(maxes)
    h['avg_count'] = avg(counts)
    h['min_count'] = min(counts)
    h['max_count'] = max(counts)
    h['total_counts'] = sum(counts)
    h['largest_min'] = max(mins)
    h['largest_max'] = max(maxes)

    toDisplay = h
    if not with_detail:
        toDisplay = {}
        for k in h:
            if 'vb_' not in k:
                toDisplay[k] = h[k]

    stats_formatter(toDisplay, cmp=magic_cmp)

@cmd
def stats_scheduler(mc):
    if output_json:
        print 'Json output not supported for scheduler stats'
        return
    h = stats_perform(mc, 'scheduler')
    if h:
        histograms(mc, h)

@cmd
def stats_runtimes(mc):
    if output_json:
        print 'Json output not supported for runtimes stats'
        return
    h = stats_perform(mc, 'runtimes')
    if h:
        histograms(mc, h)

@cmd
def stats_dispatcher(mc, with_logs='no'):
    if output_json:
        print 'Json output not supported for dispatcher stats'
        return
    with_logs = with_logs == 'logs'
    sorig = stats_perform(mc,'dispatcher')
    if not sorig:
        return
    s = {}
    logs = {}
    slowlogs = {}
    for k,v in sorig.items():
        ak = tuple(k.split(':'))
        if ak[-1] == 'runtime':
            v = time_label(int(v))

        dispatcher = ak[0]

        for h in [logs, slowlogs]:
            if dispatcher not in h:
                h[dispatcher] = {}

        if ak[0] not in s:
            s[dispatcher] = {}

        if ak[1] in ['log', 'slow']:
            offset = int(ak[2])
            field = ak[3]
            h = {'log': logs, 'slow': slowlogs}[ak[1]]
            if offset not in h[dispatcher]:
                h[dispatcher][offset] = {}
            h[dispatcher][offset][field] = v
        else:
            field = ak[1]
            s[dispatcher][field] = v

    for dispatcher in sorted(s):
        print " %s" % dispatcher
        stats_formatter(s[dispatcher], "     ")
        for l,h in [('Slow jobs', slowlogs), ('Recent jobs', logs)]:
            if with_logs and h[dispatcher]:
                print "     %s:" % l
                for offset, fields in sorted(h[dispatcher].items()):
                    stats_formatter(fields, "        ")
                    print "        ---------"

@cmd
def reset(mc):
    stats_perform(mc, 'reset')

def main():
    c = clitool.CliTool()

    c.addCommand('all', stats_all, 'all')
    c.addCommand('allocator', stats_allocator, 'allocator')
    c.addCommand('checkpoint', stats_checkpoint, 'checkpoint [vbid]')
    c.addCommand('config', stats_config, 'config')
    c.addCommand('diskinfo', stats_diskinfo, 'diskinfo [detail]')
    c.addCommand('scheduler', stats_scheduler, 'scheduler')
    c.addCommand('runtimes', stats_runtimes, 'runtimes')
    c.addCommand('dispatcher', stats_dispatcher, 'dispatcher [logs]')
    c.addCommand('workload', stats_workload, 'workload')
    c.addCommand('failovers', stats_failovers, 'failovers [vbid]')
    c.addCommand('hash', stats_hash, 'hash [detail]')
    c.addCommand('items', stats_items, 'items (memcached bucket only)')
    c.addCommand('key', stats_key, 'key keyname vbid')
    c.addCommand('kvstore', stats_kvstore, 'kvstore')
    c.addCommand('kvtimings', stats_kvtimings, 'kvtimings')
    c.addCommand('memory', stats_memory, 'memory')
    c.addCommand('prev-vbucket', stats_prev_vbucket, 'prev-vbucket')
    c.addCommand('raw', stats_raw, 'raw argument')
    c.addCommand('reset', reset, 'reset')
    c.addCommand('slabs', stats_slabs, 'slabs (memcached bucket only)')
    c.addCommand('tap', stats_tap, 'tap')
    c.addCommand('tapagg', stats_tapagg, 'tapagg')
    c.addCommand('tap-takeover', stats_tap_takeover, 'tap-takeover vb name')
    c.addCommand('dcp', stats_dcp, 'dcp')
    c.addCommand('dcpagg', stats_dcpagg, 'dcpagg')
    c.addCommand('dcp-takeover', stats_dcp_takeover, 'dcp-takeover vb name')
    c.addCommand('timings', stats_timings, 'timings')
    c.addCommand('vbucket', stats_vbucket, 'vbucket')
    c.addCommand('vbucket-details', stats_vbucket_details, 'vbucket-details [vbid]')
    c.addCommand('vbucket-seqno', stats_vbucket_seqno, 'vbucket-seqno [vbid]')
    c.addCommand('vkey', stats_vkey, 'vkey keyname vbid')
    c.addCommand('warmup', stats_warmup, 'warmup')
    c.addCommand('uuid', stats_uuid, 'uuid')
    c.addFlag('-j', 'json', 'output the results in json format')
<<<<<<< HEAD
=======
    c.addHiddenFlag('-a', 'allBuckets')
>>>>>>> a8b244a2
    c.addOption('-b', 'bucketName', 'the bucket to get stats from (Default: default)')
    c.addOption('-p', 'password', 'the password for the bucket if one exists')

    c.execute()

if __name__ == '__main__':
    main()<|MERGE_RESOLUTION|>--- conflicted
+++ resolved
@@ -39,7 +39,16 @@
                 print "Authentication error for %s" % bucket
                 sys.exit(1)
 
-        f(*args[:n])
+        if kwargs.get('allBuckets', None):
+            buckets = mc.stats('bucket')
+            for bucket in buckets.iterkeys():
+                print '*' * 78
+                print bucket
+                print
+                mc.bucket_select(bucket)
+                f(*args[:n])
+        else:
+            f(*args[:n])
 
     return g
 
@@ -523,10 +532,7 @@
     c.addCommand('warmup', stats_warmup, 'warmup')
     c.addCommand('uuid', stats_uuid, 'uuid')
     c.addFlag('-j', 'json', 'output the results in json format')
-<<<<<<< HEAD
-=======
     c.addHiddenFlag('-a', 'allBuckets')
->>>>>>> a8b244a2
     c.addOption('-b', 'bucketName', 'the bucket to get stats from (Default: default)')
     c.addOption('-p', 'password', 'the password for the bucket if one exists')
 
