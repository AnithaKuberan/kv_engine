--- conflicted
+++ resolved
@@ -231,7 +231,6 @@
                                    prioritize nonio operations.
 
   Available params for "set tap_param":
-<<<<<<< HEAD
     tap_keepalive                    - Seconds to hold a named tap connection.
     replication_throttle_queue_cap   - Max disk write queue size to throttle
                                        replication streams ('infinite' means no
@@ -240,14 +239,7 @@
                                        at which we throttle replication input
     replication_throttle_threshold   - Percentage of memory in use to throttle
                                        replication streams.
-=======
-    tap_keepalive                - Seconds to hold a named tap connection.
-    tap_throttle_queue_cap       - Max disk write queue size to throttle tap
-                                   streams ('infinite' means no cap).
-    tap_throttle_cap_pcnt        - Percentage of total items in write queue at
-                                   which we throttle tap input
-    tap_throttle_threshold       - Percentage of memory in use to throttle tap
-                                   streams.
+
   Available params for "set dcp_param":
     dcp_consumer_process_buffered_messages_yield_limit - The threshold at which
                                                          the Consumer will yield
@@ -257,7 +249,6 @@
                                                         DCP processor will consume
                                                         in a single batch.
 
->>>>>>> 7c65b732
     """)
 
     c.addCommand('drain', drain, "drain")
