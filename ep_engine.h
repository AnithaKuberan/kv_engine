--- conflicted
+++ resolved
@@ -13,11 +13,8 @@
 #include <cstdio>
 #include <map>
 #include <list>
-<<<<<<< HEAD
 #include <sstream>
-=======
 #include <algorithm>
->>>>>>> 7dc7538a
 #include <errno.h>
 
 #include "command_ids.h"
@@ -279,24 +276,6 @@
         return ret;
     }
 
-<<<<<<< HEAD
-    void replaceQueues(std::list<QueuedItem> *q,
-                       std::set<QueuedItem> *qs) {
-        delete queue_set;
-        queue_set = qs;
-
-        std::list<QueuedItem> *old = queue;
-        queue = q;
-
-        while (!old->empty()) {
-            addEvent(old->front());
-            old->pop_front();
-        }
-=======
-    void noop() {
-        pendingNoop = true;
-    }
-
     bool shouldNoop() {
         bool ret = pendingNoop;
         pendingNoop = false;
@@ -304,10 +283,9 @@
     }
 
     // This method is called while holding the tapNotifySync lock.
-    void appendQueue(std::list<std::string> *q) {
+    void appendQueue(std::list<QueuedItem> *q) {
         queue->splice(queue->end(), *q);
     }
->>>>>>> 7dc7538a
 
     void completeBackfill() {
         pendingBackfill = false;
@@ -366,6 +344,11 @@
      * Do we have a pending flush command?
      */
     bool pendingFlush;
+
+    /**
+     * Do we have a pending noop command?
+     */
+    bool pendingNoop;
 
     /**
      * when this tap conneciton expires.
@@ -447,11 +430,7 @@
             size_t htLocks = 0;
             size_t maxSize = 0;
 
-<<<<<<< HEAD
-            const int max_items = 17;
-=======
-            const int max_items = 15;
->>>>>>> 7dc7538a
+            const int max_items = 18;
             struct config_item items[max_items];
             int ii = 0;
             memset(items, 0, sizeof(items));
@@ -555,15 +534,13 @@
                 }
                 HashTable::setDefaultNumBuckets(htBuckets);
                 HashTable::setDefaultNumLocks(htLocks);
-<<<<<<< HEAD
                 StoredValue::setMaxDataSize(maxSize);
-=======
+
                 if (svaltype && !HashTable::setDefaultStorageValueType(svaltype)) {
                     getLogger()->log(EXTENSION_LOG_WARNING, NULL,
                                      "Unhandled storage value type: %s",
                                      svaltype);
                 }
->>>>>>> 7dc7538a
             }
         }
 
@@ -992,6 +969,8 @@
             }
         } else if (connection->shouldFlush()) {
             ret = TAP_FLUSH;
+        } else if (connection->shouldNoop()) {
+            ret = TAP_NOOP;
         } else {
             connection->paused = true;
         }
@@ -1174,7 +1153,6 @@
             }
 
         case TAP_MUTATION:
-<<<<<<< HEAD
             {
                 // We don't get the trailing CRLF in tap mutation but should store it
                 // to satisfy memcached expectations.
@@ -1184,12 +1162,13 @@
                 // possible.
 
                 std::string k(static_cast<const char *>(key), nkey);
-                shared_ptr<std::string> s(new std::string);
-                s->reserve(ndata+2);
-                s->append(static_cast<const char*>(data), ndata);
-                s->append("\r\n");
-
-                Item *item = new Item(k, flags, exptime, s);
+                std::string v;
+                v.reserve(ndata+2);
+                v.append(static_cast<const char*>(data), ndata);
+                v.append("\r\n");
+                shared_ptr<const Blob> vblob(Blob::New(v));
+
+                Item *item = new Item(k, flags, exptime, vblob);
                 item->setVBucketId(vbucket);
 
                 /* @TODO we don't have CAS now.. we might in the future.. */
@@ -1202,33 +1181,6 @@
                 delete item;
                 return ret;
             }
-=======
-        {
-            // We don't get the trailing CRLF in tap mutation but should store it
-            // to satisfy memcached expectations.
-            //
-            // We do this by manually constructing the item using its
-            // value_t constructor to reduce memory copies as much as
-            // possible.
-
-            std::string k(static_cast<const char *>(key), nkey);
-            std::string v;
-            v.reserve(ndata+2);
-            v.append(static_cast<const char*>(data), ndata);
-            v.append("\r\n");
-            shared_ptr<const Blob> vblob(Blob::New(v));
-
-            Item *item = new Item(k, flags, exptime, vblob);
-
-            /* @TODO we don't have CAS now.. we might in the future.. */
-            (void)cas;
-            uint64_t ncas;
-            ENGINE_ERROR_CODE ret = store(cookie, item, &ncas, OPERATION_SET,
-                                          vbucket);
-            delete item;
-            return ret;
-        }
->>>>>>> 7dc7538a
 
         case TAP_OPAQUE:
             break;
@@ -1530,12 +1482,7 @@
 
     friend class BackFillVisitor;
     bool setEvents(const std::string &name,
-<<<<<<< HEAD
-                   std::list<QueuedItem> *q,
-                   std::set<QueuedItem> *qs)
-=======
-                   std::list<std::string> *q)
->>>>>>> 7dc7538a
+                   std::list<QueuedItem> *q)
     {
         bool notify = true;
         bool found = false;
@@ -1558,9 +1505,6 @@
         return found;
     }
 
-<<<<<<< HEAD
-    void addEvent(const std::string &str, uint16_t vbid, enum queue_operation op)
-=======
     void completeBackfill(const std::string &name) {
         bool notify(true);
         LockHolder lh(tapNotifySync);
@@ -1593,8 +1537,7 @@
     void clearTapValidity(const std::string &name);
     bool checkTapValidity(const std::string &name, const void* token);
 
-    void addEvent(const std::string &str)
->>>>>>> 7dc7538a
+    void addEvent(const std::string &str, uint16_t vbid, enum queue_operation op)
     {
         bool notify = false;
         LockHolder lh(tapNotifySync);
@@ -1715,14 +1658,11 @@
                             epstats.flushDurationHighWat, add_stat, cookie);
             add_casted_stat("curr_items", epstats.curr_items, add_stat,
                             cookie);
-<<<<<<< HEAD
             add_casted_stat("mem_used", StoredValue::getCurrentSize(), add_stat,
                             cookie);
-=======
             add_casted_stat("ep_storage_type",
                             HashTable::getDefaultStorageValueTypeStr(),
                             add_stat, cookie);
->>>>>>> 7dc7538a
 
             if (warmup) {
                 add_casted_stat("ep_warmup_thread",
@@ -2016,19 +1956,12 @@
  */
 class BackFillVisitor : public VBucketVisitor {
 public:
-<<<<<<< HEAD
-    BackFillVisitor(EventuallyPersistentEngine *e, TapConnection *tc):
-        VBucketVisitor(), engine(e), name(tc->client),
-        queue(NULL), queue_set(new std::set<QueuedItem>),
-        filter(tc->vbucketFilter) { }
-=======
     BackFillVisitor(EventuallyPersistentEngine *e, TapConnection *tc,
                     const void *token):
-        engine(e), name(tc->client), queue(new std::list<std::string>),
-        validityToken(token), maxBackfillSize(250000), valid(true)
-    {
-    }
->>>>>>> 7dc7538a
+        VBucketVisitor(), engine(e), name(tc->client),
+        queue(new std::list<QueuedItem>),
+        filter(tc->vbucketFilter), validityToken(token),
+        maxBackfillSize(250000), valid(true) { }
 
     ~BackFillVisitor() {
         delete queue;
@@ -2043,20 +1976,9 @@
     }
 
     void visit(StoredValue *v) {
-<<<<<<< HEAD
-        std::string key(v->getKey());
-        assert(filter(currentBucket));
-        queue_set->insert(QueuedItem(key, currentBucket, queue_op_set));
-    }
-
-    void apply(void) {
-        queue = new std::list<QueuedItem>(queue_set->begin(),
-                                          queue_set->end());
-        if (engine->setEvents(name, queue, queue_set)) {
-            queue = NULL;
-            queue_set = NULL;
-=======
-        queue->push_back(v->getKey());
+        std::string k = v->getKey();
+        QueuedItem qi(k, currentBucket, queue_op_set);
+        queue->push_back(qi);
     }
 
     bool shouldContinue() {
@@ -2068,7 +1990,6 @@
         setEvents();
         if (valid) {
             engine->completeBackfill(name);
->>>>>>> 7dc7538a
         }
     }
 
@@ -2125,18 +2046,12 @@
     }
 
     EventuallyPersistentEngine *engine;
-<<<<<<< HEAD
-    std::string name;
+    const std::string name;
     std::list<QueuedItem> *queue;
-    std::set<QueuedItem> *queue_set;
     VBucketFilter filter;
-=======
-    const std::string name;
-    std::list<std::string> *queue;
     const void *validityToken;
     ssize_t maxBackfillSize;
     bool valid;
->>>>>>> 7dc7538a
 };
 
 #endif