/* -*- Mode: C++; tab-width: 4; c-basic-offset: 4; indent-tabs-mode: nil -*- */
/*
 *     Copyright 2010 Couchbase, Inc
 *
 *   Licensed under the Apache License, Version 2.0 (the "License");
 *   you may not use this file except in compliance with the License.
 *   You may obtain a copy of the License at
 *
 *       http://www.apache.org/licenses/LICENSE-2.0
 *
 *   Unless required by applicable law or agreed to in writing, software
 *   distributed under the License is distributed on an "AS IS" BASIS,
 *   WITHOUT WARRANTIES OR CONDITIONS OF ANY KIND, either express or implied.
 *   See the License for the specific language governing permissions and
 *   limitations under the License.
 */

#ifndef SRC_TAPCONNMAP_H_
#define SRC_TAPCONNMAP_H_ 1

#include "config.h"

#include <iterator>
#include <list>
#include <map>
#include <set>
#include <string>
#include <vector>

#include "common.h"
#include "locks.h"
#include "syncobject.h"
#include "atomicqueue.h"

// Forward declaration
class ConnNotifier;
class TapConsumer;
class TapProducer;
class DcpConsumer;
class DcpProducer;
class Item;
class EventuallyPersistentEngine;

typedef SingleThreadedRCPtr<ConnHandler> connection_t;
/**
 * Base class for operations performed on tap connections.
 *
 * @see TapConnMap::performTapOp
 */
template <typename V>
class TapOperation {
public:
    virtual ~TapOperation() {}
    virtual void perform(TapProducer *tc, V arg) = 0;
};

/**
 * Indicate the tap operation is complete.
 */
class CompleteBackfillTapOperation : public TapOperation<void*> {
public:
    void perform(TapProducer *tc, void* arg);
};

/**
 * Indicate that we are going to schedule a tap disk backfill for a given vbucket.
 */
class ScheduleDiskBackfillTapOperation : public TapOperation<void*> {
public:
    void perform(TapProducer *tc, void* arg);
};

/**
 * Indicate the tap backfill disk stream thing is complete for a given vbucket.
 */
class CompleteDiskBackfillTapOperation : public TapOperation<void*> {
public:
    void perform(TapProducer *tc, void* arg);
};

/**
 * Complete a bg fetch job and give the item to the given tap connection.
 */
class CompletedBGFetchTapOperation : public TapOperation<Item*> {
public:
    CompletedBGFetchTapOperation(hrtime_t token, uint16_t vb, bool ie=false) :
        connToken(token), vbid(vb), implicitEnqueue(ie) {}

    void perform(TapProducer *tc, Item* arg);
private:
    hrtime_t connToken;
    uint16_t vbid;
    bool implicitEnqueue;
};

class TAPSessionStats {
public:
    TAPSessionStats() : normalShutdown(true) {}

    bool wasReplicationCompleted(const std::string &name) const;

    void clearStats(const std::string &name);

    bool normalShutdown;
    std::map<std::string, std::string> stats;
};


/**
 * Connection notifier type.
 */
enum conn_notifier_type {
    TAP_CONN_NOTIFIER, //!< TAP connection notifier
    DCP_CONN_NOTIFIER  //!< DCP connection notifier
};

/**
 * A collection of tap or dcp connections.
 */
class ConnMap {
public:
    ConnMap(EventuallyPersistentEngine &theEngine);
    virtual ~ConnMap();

    void initialize(conn_notifier_type ntype);

    Consumer *newConsumer(const void* c);

    /**
     * Disconnect a connection by its cookie.
     */
    virtual void disconnect(const void *cookie) = 0;

    /**
     * Call a function on each connection.
     */
    template <typename Fun>
    void each(Fun f) {
        LockHolder lh(connsLock);
        each_UNLOCKED(f);
    }

    /**
     * Call a function on each connection *without* a lock.
     */
    template <typename Fun>
    void each_UNLOCKED(Fun f) {
        std::for_each(all.begin(), all.end(), f);
    }

    /**
     * Return the number of connections for which this predicate is true.
     */
    template <typename Fun>
    size_t count_if(Fun f) {
        LockHolder lh(connsLock);
        return count_if_UNLOCKED(f);
    }

    /**
     * Return the number of connections for which this predicate is
     * true *without* a lock.
     */
    template <typename Fun>
    size_t count_if_UNLOCKED(Fun f) {
        return static_cast<size_t>(std::count_if(all.begin(), all.end(), f));
    }

    /**
     * Purge dead connections or identify paused connections that should send
     * NOOP messages to their destinations.
     */
    virtual void manageConnections() = 0;

    connection_t findByName(const std::string &name);

    virtual void shutdownAllConnections() = 0;

    void updateVBConnections(connection_t &conn,
                             const std::vector<uint16_t> &vbuckets);

    virtual void removeVBConnections(connection_t &conn);

    void addVBConnByVBId(connection_t &conn, int16_t vbid);

    void removeVBConnByVBId_UNLOCKED(connection_t &conn, int16_t vbid);

    void removeVBConnByVBId(connection_t &conn, int16_t vbid);

    /**
     * Notify a given paused Producer.
     *
     * @param tc Producer to be notified
     * @param schedule true if a notification event is pushed into a queue.
     *        Otherwise, directly notify the paused connection.
     */
    void notifyPausedConnection(connection_t conn, bool schedule = false);

    void notifyAllPausedConnections();
    bool notificationQueueEmpty();

    EventuallyPersistentEngine& getEngine() {
        return engine;
    }

protected:

    connection_t findByName_UNLOCKED(const std::string &name);

    Mutex                                    releaseLock;
    Mutex                                    connsLock;
    std::map<const void*, connection_t>      map_;
    std::list<connection_t>                  all;

    SpinLock *vbConnLocks;
    std::vector<std::list<connection_t> > vbConns;

    /* Handle to the engine who owns us */
    EventuallyPersistentEngine &engine;

    AtomicQueue<connection_t> pendingNotifications;
    ConnNotifier *connNotifier_;

    static size_t vbConnLockNum;
};

/**
 * Connection notifier that wakes up paused connections.
 */
class ConnNotifier {
public:
    ConnNotifier(conn_notifier_type ntype, ConnMap &cm)
        : notifier_type(ntype), connMap(cm), task(0),
          pendingNotification(false)  { }

    void start();

    void stop();

    void wake();

    void notifyMutationEvent();

    bool notifyConnections();

    conn_notifier_type getNotifierType() const {
        return notifier_type;
    }

private:
    static const double DEFAULT_MIN_STIME;

    conn_notifier_type notifier_type;
    ConnMap &connMap;
    AtomicValue<size_t> task;
    AtomicValue<bool> pendingNotification;
};

class TapConnMap : public ConnMap {

public:

    TapConnMap(EventuallyPersistentEngine &theEngine);

    /**
     * Find or build a tap connection for the given cookie and with
     * the given name.
     */
    TapProducer *newProducer(const void* cookie,
                             const std::string &name,
                             uint32_t flags,
                             uint64_t backfillAge,
                             int tapKeepAlive,
                             const std::vector<uint16_t> &vbuckets,
                             const std::map<uint16_t, uint64_t> &lastCheckpointIds);


    /**
     * Create a new consumer and add it in the list of TapConnections
     * @param e the engine
     * @param c the cookie representing the client
     * @return Pointer to the nw tap connection
     */
    TapConsumer *newConsumer(const void* c);

    void manageConnections();

    /**
     * Notify the paused connections that are responsible for replicating
     * a given vbucket.
     * @param vbid vbucket id
     */
    void notifyVBConnections(uint16_t vbid);

    /**
     * Set some backfilled events for a named conn.
     */
    bool setEvents(const std::string &name, std::list<queued_item> *q);

    void resetReplicaChain();

    /**
     * Get the size of the named backfill queue.
     *
     * @return the size, or -1 if we can't find the queue
     */
    ssize_t backfillQueueDepth(const std::string &name);

    void incrBackfillRemaining(const std::string &name,
                               size_t num_backfill_items);

    void shutdownAllConnections();

    void disconnect(const void *cookie);

    void scheduleBackfill(const std::set<uint16_t> &backfillVBuckets);

    bool isBackfillCompleted(std::string &name);

    /**
     * Add an event to all tap connections telling them to flush their
     * items.
     */
    void addFlushEvent();

    /**
     * Change the vbucket filter for a given TAP producer
     * @param name TAP producer name
     * @param vbuckets a new vbucket filter
     * @param checkpoints last closed checkpoint ids for a new vbucket filter
     * @return true if the TAP producer's vbucket filter is changed successfully
     */
    bool changeVBucketFilter(const std::string &name,
                             const std::vector<uint16_t> &vbuckets,
                             const std::map<uint16_t, uint64_t> &checkpoints);

    /**
     * Load TAP-related stats from the previous engine sessions
     *
     * @param session_stats all the stats from the previous engine sessions
     */
    void loadPrevSessionStats(const std::map<std::string, std::string> &session_stats);

    /**
     * Check if the given TAP producer completed the replication before
     * shutdown or crash.
     *
     * @param name TAP producer's name
     * @return true if the replication from the given TAP producer was
     * completed before shutdown or crash.
     */
    bool prevSessionReplicaCompleted(const std::string &name) {
        return prevSessionStats.wasReplicationCompleted(name);
    }

    bool checkConnectivity(const std::string &name);

    bool closeConnectionByName(const std::string &name);

    bool mapped(connection_t &tc);

    /**
     * Perform a TapOperation for a named tap connection while holding
     * appropriate locks.
     *
     * @param name the name of the tap connection to run the op
     * @param tapop the operation to perform
     * @param arg argument for the tap operation
     *
     * @return true if the tap connection was valid and the operation
     *         was performed
     */
    template <typename V>
    bool performOp(const std::string &name, TapOperation<V> &tapop, V arg) {
        bool ret(true);
        LockHolder lh(connsLock);

        connection_t tc = findByName_UNLOCKED(name);
        if (tc.get()) {
            TapProducer *tp = dynamic_cast<TapProducer*>(tc.get());
            cb_assert(tp != NULL);
            tapop.perform(tp, arg);
            lh.unlock();
            notifyPausedConnection(tp, false);
        } else {
            ret = false;
        }

        return ret;
    }

    size_t getNoopInterval() const {
        return noopInterval_;
    }

    void setNoopInterval(size_t value) {
        noopInterval_ = value;
        nextNoop_ = 0;
    }

private:

    /**
     * Clear all the session stats for a given TAP producer
     *
     * @param name TAP producer's name
     */
    void clearPrevSessionStats(const std::string &name) {
        prevSessionStats.clearStats(name);
    }

    void getExpiredConnections_UNLOCKED(std::list<connection_t> &deadClients);

    void removeTapCursors_UNLOCKED(TapProducer *tp);

    bool closeConnectionByName_UNLOCKED(const std::string &name);

    TAPSessionStats prevSessionStats;
    size_t noopInterval_;
    size_t nextNoop_;

};


class DcpConnMap : public ConnMap {

public:

    DcpConnMap(EventuallyPersistentEngine &engine);

    /**
     * Find or build a dcp connection for the given cookie and with
     * the given name.
     */
    DcpProducer *newProducer(const void* cookie, const std::string &name,
                             bool notifyOnly);


    /**
     * Create a new consumer and add it in the list of TapConnections
     * @param e the engine
     * @param c the cookie representing the client
     * @return Pointer to the new dcp connection
     */
    DcpConsumer *newConsumer(const void* cookie, const std::string &name);

    void notifyVBConnections(uint16_t vbid, uint64_t bySeqno);

    void notifyBackfillManagerTasks();

    void removeVBConnections(connection_t &conn);

    void vbucketStateChanged(uint16_t vbucket, vbucket_state_t state);

    void shutdownAllConnections();

    void closeSlowStream(uint16_t vbid, const std::string &name);

    void disconnect(const void *cookie);

    void manageConnections();

    bool canAddBackfillToActiveQ();

    void decrNumActiveSnoozingBackfills();

    void updateMaxActiveSnoozingBackfills(size_t maxDataSize);

    uint16_t getNumActiveSnoozingBackfills () const {
        return numActiveSnoozingBackfills;
    }

    uint16_t getMaxActiveSnoozingBackfills () const {
        return maxActiveSnoozingBackfills;
    }

<<<<<<< HEAD
    /* Use this only for any quick direct stats from DcpConnMap. To collect
       individual conn stats from conn lists please use ConnStatBuilder */
    void addStats(ADD_STAT add_stat, const void *c);
=======
    size_t getAggrDcpConsumerBufferSize () const {
        return aggrDcpConsumerBufferSize.load();
    }

    void incAggrDcpConsumerBufferSize (size_t bufSize) {
        aggrDcpConsumerBufferSize.fetch_add(bufSize);
    }

    void decAggrDcpConsumerBufferSize (size_t bufSize) {
        aggrDcpConsumerBufferSize.fetch_sub(bufSize);
    }

    ENGINE_ERROR_CODE addPassiveStream(ConnHandler* conn, uint32_t opaque,
                                       uint16_t vbucket, uint32_t flags);

>>>>>>> 2cd47791
private:

    void disconnect_UNLOCKED(const void *cookie);

    void closeAllStreams_UNLOCKED();

    std::list<connection_t> deadConnections;

    SpinLock numBackfillsLock;
    /* Db file memory */
    static const uint32_t dbFileMem;
    uint16_t numActiveSnoozingBackfills;
    uint16_t maxActiveSnoozingBackfills;
    /* Max num of backfills we want to have irrespective of memory */
    static const uint16_t numBackfillsThreshold;
    /* Max percentage of memory we want backfills to occupy */
    static const uint8_t numBackfillsMemThreshold;
};


#endif  // SRC_TAPCONNMAP_H_<|MERGE_RESOLUTION|>--- conflicted
+++ resolved
@@ -474,27 +474,13 @@
         return maxActiveSnoozingBackfills;
     }
 
-<<<<<<< HEAD
+    ENGINE_ERROR_CODE addPassiveStream(ConnHandler* conn, uint32_t opaque,
+                                       uint16_t vbucket, uint32_t flags);
+
     /* Use this only for any quick direct stats from DcpConnMap. To collect
        individual conn stats from conn lists please use ConnStatBuilder */
     void addStats(ADD_STAT add_stat, const void *c);
-=======
-    size_t getAggrDcpConsumerBufferSize () const {
-        return aggrDcpConsumerBufferSize.load();
-    }
-
-    void incAggrDcpConsumerBufferSize (size_t bufSize) {
-        aggrDcpConsumerBufferSize.fetch_add(bufSize);
-    }
-
-    void decAggrDcpConsumerBufferSize (size_t bufSize) {
-        aggrDcpConsumerBufferSize.fetch_sub(bufSize);
-    }
-
-    ENGINE_ERROR_CODE addPassiveStream(ConnHandler* conn, uint32_t opaque,
-                                       uint16_t vbucket, uint32_t flags);
-
->>>>>>> 2cd47791
+
 private:
 
     void disconnect_UNLOCKED(const void *cookie);
