/* -*- Mode: C++; tab-width: 4; c-basic-offset: 4; indent-tabs-mode: nil -*- */
/*
 *     Copyright 2015 Couchbase, Inc
 *
 *   Licensed under the Apache License, Version 2.0 (the "License");
 *   you may not use this file except in compliance with the License.
 *   You may obtain a copy of the License at
 *
 *       http://www.apache.org/licenses/LICENSE-2.0
 *
 *   Unless required by applicable law or agreed to in writing, software
 *   distributed under the License is distributed on an "AS IS" BASIS,
 *   WITHOUT WARRANTIES OR CONDITIONS OF ANY KIND, either express or implied.
 *   See the License for the specific language governing permissions and
 *   limitations under the License.
 */

#include "item_pager.h"

#include "connmap.h"
#include "dcp/dcpconnmap.h"
#include "kvbucket.h"
#include "ep_engine.h"
#include "tapconnmap.h"

#include <cstdlib>
#include <iostream>
#include <limits>
#include <list>
#include <string>
#include <utility>

#include <phosphor/phosphor.h>


static const size_t MAX_PERSISTENCE_QUEUE_SIZE = 1000000;

enum pager_type_t {
    ITEM_PAGER,
    EXPIRY_PAGER
};

/**
 * As part of the ItemPager, visit all of the objects in memory and
 * eject some within a constrained probability
 */
class PagingVisitor : public VBucketVisitor,
                      public HashTableVisitor {
public:

    /**
     * Construct a PagingVisitor that will attempt to evict the given
     * percentage of objects.
     *
     * @param s the store that will handle the bulk removal
     * @param st the stats where we'll track what we've done
     * @param pcnt percentage of objects to attempt to evict (0-1)
     * @param sfin pointer to a bool to be set to true after run completes
     * @param pause flag indicating if PagingVisitor can pause between vbucket
     *              visits
     * @param bias active vbuckets eviction probability bias multiplier (0-1)
     * @param phase pointer to an item_pager_phase to be set
     */
    PagingVisitor(KVBucket& s, EPStats &st, double pcnt,
                  std::shared_ptr<std::atomic<bool>> &sfin, pager_type_t caller,
                  bool pause, double bias,
                  std::atomic<item_pager_phase>* phase) :
        store(s), stats(st), percent(pcnt),
        activeBias(bias), ejected(0),
        startTime(ep_real_time()), stateFinalizer(sfin), owner(caller),
        canPause(pause), completePhase(true),
        wasHighMemoryUsage(s.isMemoryUsageTooHigh()),
        taskStart(gethrtime()), pager_phase(phase) {}

    void visit(StoredValue *v) override {
        // Delete expired items for an active vbucket.
        bool isExpired = (currentBucket->getState() == vbucket_state_active) &&
            v->isExpired(startTime) && !v->isDeleted();
        if (isExpired || v->isTempNonExistentItem() || v->isTempDeletedItem()) {
            expired.push_back(std::make_pair(currentBucket->getId(),
                                             v->getKey()));
            return;
        }

        // return if not ItemPager, which uses valid eviction percentage
        if (percent <= 0 || !pager_phase) {
            return;
        }

        // always evict unreferenced items, or randomly evict referenced item
        double r = *pager_phase == PAGING_UNREFERENCED ?
            1 :
            static_cast<double>(std::rand()) / static_cast<double>(RAND_MAX);

        if (*pager_phase == PAGING_UNREFERENCED &&
            v->getNRUValue() == MAX_NRU_VALUE) {
            doEviction(v);
        } else if (*pager_phase == PAGING_RANDOM &&
                   v->incrNRUValue() == MAX_NRU_VALUE &&
                   r <= percent) {
            doEviction(v);
        }
    }

    void visitBucket(RCPtr<VBucket> &vb) override {
        update();

        bool newCheckpointCreated = false;
        size_t removed = vb->checkpointManager.removeClosedUnrefCheckpoints(vb,
                                                         newCheckpointCreated);
        stats.itemsRemovedFromCheckpoints.fetch_add(removed);
        // If the new checkpoint is created, notify this event to the
        // corresponding paused TAP & DCP connections.
        if (newCheckpointCreated) {
            store.getEPEngine().getTapConnMap().notifyVBConnections(
                                                                   vb->getId());
            store.getEPEngine().getDcpConnMap().notifyVBConnections(
                                        vb->getId(),
                                        vb->checkpointManager.getHighSeqno());
        }

        // fast path for expiry item pager
        if (percent <= 0 || !pager_phase) {
            if (vBucketFilter(vb->getId())) {
                currentBucket = vb;
                vb->ht.visit(*this);
            }
            return;
        }

        // skip active vbuckets if active resident ratio is lower than replica
        double current = static_cast<double>(stats.getTotalMemoryUsed());
        double lower = static_cast<double>(stats.mem_low_wat);
        double high = static_cast<double>(stats.mem_high_wat);
        if (vb->getState() == vbucket_state_active && current < high &&
<<<<<<< HEAD
            store.getActiveResidentRatio() <
            store.getReplicaResidentRatio())
        {
            return false;
=======
            store.cachedResidentRatio.activeRatio <
            store.cachedResidentRatio.replicaRatio) {
            return;
>>>>>>> 027e594b
        }

        if (current > lower) {
            double p = (current - static_cast<double>(lower)) / current;
            adjustPercent(p, vb->getState());
            if (vBucketFilter(vb->getId())) {
                currentBucket = vb;
                vb->ht.visit(*this);
            }

        } else { // stop eviction whenever memory usage is below low watermark
            completePhase = false;
        }
    }

    void update() {
        store.deleteExpiredItems(expired, EXP_BY_PAGER);

        if (numEjected() > 0) {
            LOG(EXTENSION_LOG_INFO, "Paged out %ld values", numEjected());
        }

        size_t num_expired = expired.size();
        if (num_expired > 0) {
            LOG(EXTENSION_LOG_INFO, "Purged %ld expired items", num_expired);
        }

        ejected = 0;
        expired.clear();
    }

    bool pauseVisitor() override {
        size_t queueSize = stats.diskQueueSize.load();
        return canPause && queueSize >= MAX_PERSISTENCE_QUEUE_SIZE;
    }

    void complete() override {
        update();

        hrtime_t elapsed_time = (gethrtime() - taskStart) / 1000;
        if (owner == ITEM_PAGER) {
            stats.itemPagerHisto.add(elapsed_time);
        } else if (owner == EXPIRY_PAGER) {
            stats.expiryPagerHisto.add(elapsed_time);
        }

        bool inverse = false;
        (*stateFinalizer).compare_exchange_strong(inverse, true);

        if (pager_phase && completePhase) {
            if (*pager_phase == PAGING_UNREFERENCED) {
                *pager_phase = PAGING_RANDOM;
            } else {
                *pager_phase = PAGING_UNREFERENCED;
            }
        }

        // Wake up any sleeping backfill tasks if the memory usage is lowered
        // below the high watermark as a result of checkpoint removal.
        if (wasHighMemoryUsage && !store.isMemoryUsageTooHigh()) {
            store.getEPEngine().getDcpConnMap().notifyBackfillManagerTasks();
        }
    }

    /**
     * Get the number of items ejected during the visit.
     */
    size_t numEjected() { return ejected; }

private:
    void adjustPercent(double prob, vbucket_state_t state) {
        if (state == vbucket_state_replica ||
            state == vbucket_state_dead)
        {
            // replica items should have higher eviction probability
            double p = prob*(2 - activeBias);
            percent = p < 0.9 ? p : 0.9;
        } else {
            // active items have lower eviction probability
            percent = prob*activeBias;
        }
    }

    void doEviction(StoredValue *v) {
        item_eviction_policy_t policy = store.getItemEvictionPolicy();
        std::string key = v->getKey();

        if (currentBucket->ht.unlocked_ejectItem(v, policy)) {
            ++ejected;

            /**
             * For FULL EVICTION MODE, add all items that are being
             * evicted to the corresponding bloomfilter.
             */
            if (policy == FULL_EVICTION) {
                currentBucket->addToFilter(key);
            }
        }
    }

    std::list<std::pair<uint16_t, std::string> > expired;

    KVBucket& store;
    EPStats &stats;
    double percent;
    double activeBias;
    size_t ejected;
    time_t startTime;
    std::shared_ptr<std::atomic<bool>> stateFinalizer;
    pager_type_t owner;
    bool canPause;
    bool completePhase;
    bool wasHighMemoryUsage;
    hrtime_t taskStart;
    std::atomic<item_pager_phase>* pager_phase;
    RCPtr<VBucket> currentBucket;
};

ItemPager::ItemPager(EventuallyPersistentEngine *e, EPStats &st) :
    GlobalTask(e, TaskId::ItemPager, 10, false),
    engine(e),
    stats(st),
    available(new std::atomic<bool>(true)),
    phase(PAGING_UNREFERENCED),
    doEvict(false) { }

bool ItemPager::run(void) {
    TRACE_EVENT0("ep-engine/task", "ItemPager");
    KVBucket* kvBucket = engine->getKVBucket();
    double current = static_cast<double>(stats.getTotalMemoryUsed());
    double upper = static_cast<double>(stats.mem_high_wat);
    double lower = static_cast<double>(stats.mem_low_wat);
    double sleepTime = 5;

    if (current <= lower) {
        doEvict = false;
    }

    bool inverse = true;
    if (((current > upper) || doEvict) &&
        (*available).compare_exchange_strong(inverse, false)) {
        if (kvBucket->getItemEvictionPolicy() == VALUE_ONLY) {
            doEvict = true;
        }

        ++stats.pagerRuns;

        double toKill = (current - static_cast<double>(lower)) / current;

        std::stringstream ss;
        ss << "Using " << stats.getTotalMemoryUsed()
           << " bytes of memory, paging out %0f%% of items." << std::endl;
        LOG(EXTENSION_LOG_INFO, ss.str().c_str(), (toKill*100.0));

        // compute active vbuckets evicition bias factor
        Configuration &cfg = engine->getConfiguration();
        size_t activeEvictPerc = cfg.getPagerActiveVbPcnt();
        double bias = static_cast<double>(activeEvictPerc) / 50;

        std::shared_ptr<PagingVisitor> pv(new PagingVisitor(*kvBucket, stats,
                                                            toKill, available,
                                                            ITEM_PAGER, false,
                                                            bias, &phase));
        kvBucket->visit(pv, "Item pager", NONIO_TASK_IDX,
                        TaskId::ItemPagerVisitor);
    }

    snooze(sleepTime);
    return true;
}

ExpiredItemPager::ExpiredItemPager(EventuallyPersistentEngine *e,
                                   EPStats &st, size_t stime,
                                   ssize_t taskTime) :
    GlobalTask(e, TaskId::ExpiredItemPager,
               static_cast<double>(stime), false),
    engine(e),
    stats(st),
    sleepTime(static_cast<double>(stime)),
    available(new std::atomic<bool>(true)) {

    double initialSleep = sleepTime;
    if (taskTime != -1) {
        /*
         * Ensure task start time will always be within a range of (0, 23).
         * A validator is already in place in the configuration file.
         */
        size_t startTime = taskTime % 24;

        /*
         * The following logic calculates the amount of time this task
         * needs to sleep for initially so that it would wake up at the
         * designated task time, note that this logic kicks in only when
         * taskTime is set to value other than -1.
         * Otherwise this task will wake up periodically in a time
         * specified by sleeptime.
         */
        time_t now = ep_abs_time(ep_current_time());
        struct tm timeNow, timeTarget;
        cb_gmtime_r(&now, &timeNow);
        timeTarget = timeNow;
        if (timeNow.tm_hour >= (int)startTime) {
            timeTarget.tm_mday += 1;
        }
        timeTarget.tm_hour = startTime;
        timeTarget.tm_min = 0;
        timeTarget.tm_sec = 0;

        initialSleep = difftime(mktime(&timeTarget), mktime(&timeNow));
        snooze(initialSleep);
    }

    updateExpPagerTime(initialSleep);
}

bool ExpiredItemPager::run(void) {
    TRACE_EVENT0("ep-engine/task", "ExpiredItemPager");
    KVBucket* kvBucket = engine->getKVBucket();
    bool inverse = true;
    if ((*available).compare_exchange_strong(inverse, false)) {
        ++stats.expiryPagerRuns;

        std::shared_ptr<PagingVisitor> pv(new PagingVisitor(*kvBucket, stats,
                                                            -1, available,
                                                            EXPIRY_PAGER, true,
                                                            1, NULL));
        // track spawned tasks for shutdown..
        kvBucket->visit(pv, "Expired item remover", NONIO_TASK_IDX,
                        TaskId::ExpiredItemPagerVisitor, 10);
    }
    snooze(sleepTime);
    updateExpPagerTime(sleepTime);

    return true;
}

void ExpiredItemPager::updateExpPagerTime(double sleepSecs) {
    struct timeval _waketime;
    gettimeofday(&_waketime, NULL);
    _waketime.tv_sec += sleepSecs;
    stats.expPagerTime.store(_waketime.tv_sec);
}<|MERGE_RESOLUTION|>--- conflicted
+++ resolved
@@ -133,16 +133,10 @@
         double lower = static_cast<double>(stats.mem_low_wat);
         double high = static_cast<double>(stats.mem_high_wat);
         if (vb->getState() == vbucket_state_active && current < high &&
-<<<<<<< HEAD
             store.getActiveResidentRatio() <
             store.getReplicaResidentRatio())
         {
-            return false;
-=======
-            store.cachedResidentRatio.activeRatio <
-            store.cachedResidentRatio.replicaRatio) {
             return;
->>>>>>> 027e594b
         }
 
         if (current > lower) {
