--- conflicted
+++ resolved
@@ -1416,16 +1416,11 @@
     return dbInfo;
 }
 
-<<<<<<< HEAD
-bool ForestKVStore::snapshotVBucket(uint16_t vbucketId, vbucket_state& vbstate,
+bool ForestKVStore::snapshotVBucket(uint16_t vbucketId,
+                                    const vbucket_state& vbstate,
                                     VBStatePersist options) {
 
     hrtime_t start = gethrtime();
-=======
-bool ForestKVStore::snapshotVBucket(uint16_t vbucketId,
-                                    const vbucket_state &vbstate,
-                                    Callback<kvstats_ctx> *cb, bool persist) {
->>>>>>> 58acc666
 
     LockHolder lh(writerLock);
 
@@ -1915,28 +1910,7 @@
         return RollbackResult(false, 0, 0 ,0);
     }
 
-<<<<<<< HEAD
     writeHandleMap[vbid] = kvsHandle;
-=======
-   writeHandleMap[vbid] = kvsHandle;
-
-   /* This is currently a workaround to update the rolled back keys
-    * in memory. ForestDB doesn't provide a way to retrieve the
-    * rolled back keys. So, we try to retrieve the rolled back keys
-    * which are cached in rollbackKeys. If the key isn't available,
-    * it is deleted in memory, otherwise the the original value is
-    * restored. */
-
-   for (auto it = rollbackKeys.begin(); it != rollbackKeys.end(); ++it) {
-       RememberingCallback<GetValue> gcb;
-       get(*it, vbid, gcb);
-       if (gcb.val.getStatus() == ENGINE_KEY_ENOENT) {
-           Item *itm = new Item(*it, vbid, queue_op::del, 0, 0);
-           gcb.val.setValue(itm);
-       }
-       cb->callback(gcb.val);
-   }
->>>>>>> 58acc666
 
     readVBState(vbid);
 
