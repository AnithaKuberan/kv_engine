--- conflicted
+++ resolved
@@ -142,30 +142,19 @@
 void Flusher::start() {
     LockHolder lh(taskMutex);
     if (taskId) {
-<<<<<<< HEAD
         LOG(EXTENSION_LOG_WARNING,
             "Double start in flusher task id %" PRIu64 ": %s",
             uint64_t(taskId), stateName());
-=======
-        LOG(EXTENSION_LOG_WARNING, "Double start in flusher task id %llu: %s",
-                taskId.load(), stateName());
->>>>>>> a33a746c
         return;
     }
     schedule_UNLOCKED();
 }
 
 void Flusher::wake(void) {
-<<<<<<< HEAD
-    LockHolder lh(taskMutex);
     // taskId becomes zero if the flusher were stopped
     if (taskId > 0) {
         ExecutorPool::get()->wake(taskId);
     }
-=======
-    cb_assert(taskId > 0);
-    ExecutorPool::get()->wake(taskId);
->>>>>>> a33a746c
 }
 
 bool Flusher::step(GlobalTask *task) {
